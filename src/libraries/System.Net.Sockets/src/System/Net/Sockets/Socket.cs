// Licensed to the .NET Foundation under one or more agreements.
// The .NET Foundation licenses this file to you under the MIT license.

using System.Collections;
using System.Collections.Generic;
using System.Diagnostics;
using System.Diagnostics.CodeAnalysis;
using System.Globalization;
using System.IO;
using System.Net.Internals;
using System.Runtime.CompilerServices;
using System.Runtime.ExceptionServices;
using System.Runtime.InteropServices;
using System.Threading;

namespace System.Net.Sockets
{
    // The Sockets.Socket class implements the Berkeley sockets interface.
    public partial class Socket : IDisposable
    {
        internal const int DefaultCloseTimeout = -1; // NOTE: changing this default is a breaking change.

        private SafeSocketHandle _handle;

        // _rightEndPoint is null if the socket has not been bound.  Otherwise, it is any EndPoint of the
        // correct type (IPEndPoint, etc).
        internal EndPoint? _rightEndPoint;
        internal EndPoint? _remoteEndPoint;

        // These flags monitor if the socket was ever connected at any time and if it still is.
        private bool _isConnected;
        private bool _isDisconnected;

        // When the socket is created it will be in blocking mode. We'll only be able to Accept or Connect,
        // so we need to handle one of these cases at a time.
        private bool _willBlock = true; // Desired state of the socket from the user.
        private bool _willBlockInternal = true; // Actual win32 state of the socket.
        private bool _isListening;

        // Our internal state doesn't automatically get updated after a non-blocking connect
        // completes.  Keep track of whether we're doing a non-blocking connect, and make sure
        // to poll for the real state until we're done connecting.
        private bool _nonBlockingConnectInProgress;

        // Keep track of the kind of endpoint used to do a non-blocking connect, so we can set
        // it to _rightEndPoint when we discover we're connected.
        private EndPoint? _nonBlockingConnectRightEndPoint;

        // These are constants initialized by constructor.
        private AddressFamily _addressFamily;
        private SocketType _socketType;
        private ProtocolType _protocolType;

        // These caches are one degree off of Socket since they're not used in the sync case/when disabled in config.
        private CacheSet? _caches;

        private class CacheSet
        {
            internal CallbackClosure? ConnectClosureCache;
            internal CallbackClosure? AcceptClosureCache;
            internal CallbackClosure? SendClosureCache;
            internal CallbackClosure? ReceiveClosureCache;
        }

        // Bool marked true if the native socket option IP_PKTINFO or IPV6_PKTINFO has been set.
        private bool _receivingPacketInformation;

        private static object? s_internalSyncObject;
        private int _closeTimeout = Socket.DefaultCloseTimeout;
        private int _disposed; // 0 == false, anything else == true

        internal static volatile bool s_initialized;

        #region Constructors
        public Socket(SocketType socketType, ProtocolType protocolType)
            : this(OSSupportsIPv6 ? AddressFamily.InterNetworkV6 : AddressFamily.InterNetwork, socketType, protocolType)
        {
            if (OSSupportsIPv6)
            {
                DualMode = true;
            }
        }

        // Initializes a new instance of the Sockets.Socket class.
        public Socket(AddressFamily addressFamily, SocketType socketType, ProtocolType protocolType)
        {
            if (NetEventSource.Log.IsEnabled()) NetEventSource.Enter(this, addressFamily);

            InitializeSockets();

            SocketError errorCode = SocketPal.CreateSocket(addressFamily, socketType, protocolType, out _handle);
            if (errorCode != SocketError.Success)
            {
                Debug.Assert(_handle.IsInvalid);

                // Failed to create the socket, throw.
                throw new SocketException((int)errorCode);
            }

            Debug.Assert(!_handle.IsInvalid);

            _addressFamily = addressFamily;
            _socketType = socketType;
            _protocolType = protocolType;

            if (NetEventSource.Log.IsEnabled()) NetEventSource.Exit(this);
        }

        /// <summary>Initializes a new instance of the <see cref="Socket"/> class for the specified socket handle.</summary>
        /// <param name="handle">The socket handle for the socket that the <see cref="Socket"/> object will encapsulate.</param>
        /// <exception cref="ArgumentNullException"><paramref name="handle"/> is null.</exception>
        /// <exception cref="ArgumentException"><paramref name="handle"/> is invalid.</exception>
        /// <exception cref="SocketException"><paramref name="handle"/> is not a socket or information about the socket could not be accessed.</exception>
        /// <remarks>
        /// This method populates the <see cref="Socket"/> instance with data gathered from the supplied <see cref="SafeSocketHandle"/>.
        /// Different operating systems provide varying levels of support for querying a socket handle or file descriptor for its
        /// properties and configuration, which means some of the public APIs on the resulting <see cref="Socket"/> instance may
        /// differ based on operating system, such as <see cref="Socket.ProtocolType"/> and <see cref="Socket.Blocking"/>.
        /// </remarks>
        public Socket(SafeSocketHandle handle) :
            this(ValidateHandle(handle), loadPropertiesFromHandle: true)
        {
        }

        private unsafe Socket(SafeSocketHandle handle, bool loadPropertiesFromHandle)
        {
            InitializeSockets();

            _handle = handle;
            _addressFamily = AddressFamily.Unknown;
            _socketType = SocketType.Unknown;
            _protocolType = ProtocolType.Unknown;

            if (!loadPropertiesFromHandle)
            {
                return;
            }

            try
            {
                // Get properties like address family and blocking mode from the OS.
                LoadSocketTypeFromHandle(handle, out _addressFamily, out _socketType, out _protocolType, out _willBlockInternal, out _isListening);

                // We should change stackalloc if this ever grows too big.
                Debug.Assert(SocketPal.MaximumAddressSize <= 512);
                // Try to get the address of the socket.
                Span<byte> buffer = stackalloc byte[SocketPal.MaximumAddressSize];
                int bufferLength = buffer.Length;
                fixed (byte* bufferPtr = buffer)
                {
                    if (SocketPal.GetSockName(handle, bufferPtr, &bufferLength) != SocketError.Success)
                    {
                        return;
                    }
                }

                Debug.Assert(bufferLength <= buffer.Length);

                // Try to get the local end point.  That will in turn enable the remote
                // end point to be retrieved on-demand when the property is accessed.
                Internals.SocketAddress? socketAddress = null;
                switch (_addressFamily)
                {
                    case AddressFamily.InterNetwork:
                        _rightEndPoint = new IPEndPoint(
                            new IPAddress((long)SocketAddressPal.GetIPv4Address(buffer.Slice(0, bufferLength)) & 0x0FFFFFFFF),
                            SocketAddressPal.GetPort(buffer));
                        break;

                    case AddressFamily.InterNetworkV6:
                        Span<byte> address = stackalloc byte[IPAddressParserStatics.IPv6AddressBytes];
                        SocketAddressPal.GetIPv6Address(buffer.Slice(0, bufferLength), address, out uint scope);
                        _rightEndPoint = new IPEndPoint(
                            new IPAddress(address, scope),
                            SocketAddressPal.GetPort(buffer));
                        break;

                    case AddressFamily.Unix:
                        socketAddress = new Internals.SocketAddress(_addressFamily, buffer.Slice(0, bufferLength));
                        _rightEndPoint = new UnixDomainSocketEndPoint(IPEndPointExtensions.GetNetSocketAddress(socketAddress));
                        break;
                }

                // Try to determine if we're connected, based on querying for a peer, just as we would in RemoteEndPoint,
                // but ignoring any failures; this is best-effort (RemoteEndPoint also does a catch-all around the Create call).
                if (_rightEndPoint != null)
                {
                    try
                    {
                        // Local and remote end points may be different sizes for protocols like Unix Domain Sockets.
                        bufferLength = buffer.Length;
                        switch (SocketPal.GetPeerName(handle, buffer, ref bufferLength))
                        {
                            case SocketError.Success:
                                switch (_addressFamily)
                                {
                                    case AddressFamily.InterNetwork:
                                        _remoteEndPoint = new IPEndPoint(
                                            new IPAddress((long)SocketAddressPal.GetIPv4Address(buffer.Slice(0, bufferLength)) & 0x0FFFFFFFF),
                                            SocketAddressPal.GetPort(buffer));
                                        break;

                                    case AddressFamily.InterNetworkV6:
                                        Span<byte> address = stackalloc byte[IPAddressParserStatics.IPv6AddressBytes];
                                        SocketAddressPal.GetIPv6Address(buffer.Slice(0, bufferLength), address, out uint scope);
                                        _remoteEndPoint = new IPEndPoint(
                                            new IPAddress(address, scope),
                                            SocketAddressPal.GetPort(buffer));
                                        break;

                                    case AddressFamily.Unix:
                                        socketAddress = new Internals.SocketAddress(_addressFamily, buffer.Slice(0, bufferLength));
                                        _remoteEndPoint = new UnixDomainSocketEndPoint(IPEndPointExtensions.GetNetSocketAddress(socketAddress));
                                        break;
                                }

                                _isConnected = true;
                                break;

                            case SocketError.InvalidArgument:
                                // On some OSes (e.g. macOS), EINVAL means the socket has been shut down.
                                // This can happen if, for example, socketpair was used and the parent
                                // process closed its copy of the child's socket.  Since we don't know
                                // whether we're actually connected or not, err on the side of saying
                                // we're connected.
                                _isConnected = true;
                                break;
                        }
                    }
                    catch { }
                }
            }
            catch
            {
                _handle = null!;
                GC.SuppressFinalize(this);
                throw;
            }
        }

        private static SafeSocketHandle ValidateHandle(SafeSocketHandle handle) =>
            handle is null ? throw new ArgumentNullException(nameof(handle)) :
            handle.IsInvalid ? throw new ArgumentException(SR.Arg_InvalidHandle, nameof(handle)) :
            handle;
        #endregion

        #region Properties

        // The CLR allows configuration of these properties, separately from whether the OS supports IPv4/6.  We
        // do not provide these config options, so SupportsIPvX === OSSupportsIPvX.
        [Obsolete("SupportsIPv4 is obsoleted for this type, please use OSSupportsIPv4 instead. https://go.microsoft.com/fwlink/?linkid=14202")]
        public static bool SupportsIPv4 => OSSupportsIPv4;
        [Obsolete("SupportsIPv6 is obsoleted for this type, please use OSSupportsIPv6 instead. https://go.microsoft.com/fwlink/?linkid=14202")]
        public static bool SupportsIPv6 => OSSupportsIPv6;

        public static bool OSSupportsIPv4
        {
            get
            {
                InitializeSockets();
                return SocketProtocolSupportPal.OSSupportsIPv4;
            }
        }

        public static bool OSSupportsIPv6
        {
            get
            {
                InitializeSockets();
                return SocketProtocolSupportPal.OSSupportsIPv6;
            }
        }

        public static bool OSSupportsUnixDomainSockets
        {
            get
            {
                InitializeSockets();
                return SocketProtocolSupportPal.OSSupportsUnixDomainSockets;
            }
        }

        // Gets the amount of data pending in the network's input buffer that can be
        // read from the socket.
        public int Available
        {
            get
            {
                ThrowIfDisposed();

                int argp;

                // This may throw ObjectDisposedException.
                SocketError errorCode = SocketPal.GetAvailable(_handle, out argp);

                if (NetEventSource.Log.IsEnabled()) NetEventSource.Info(this, $"GetAvailable returns errorCode:{errorCode}");

                // Throw an appropriate SocketException if the native call fails.
                if (errorCode != SocketError.Success)
                {
                    UpdateStatusAfterSocketErrorAndThrowException(errorCode);
                }

                return argp;
            }
        }

        // Gets the local end point.
        public EndPoint? LocalEndPoint
        {
            get
            {
                ThrowIfDisposed();

                if (_nonBlockingConnectInProgress && Poll(0, SelectMode.SelectWrite))
                {
                    // Update the state if we've become connected after a non-blocking connect.
                    _isConnected = true;
                    _rightEndPoint = _nonBlockingConnectRightEndPoint;
                    _nonBlockingConnectInProgress = false;
                }

                if (_rightEndPoint == null)
                {
                    return null;
                }

                Internals.SocketAddress socketAddress = IPEndPointExtensions.Serialize(_rightEndPoint);

                unsafe
                {
                    fixed (byte* buffer = socketAddress.Buffer)
                    fixed (int* bufferSize = &socketAddress.InternalSize)
                    {
                        // This may throw ObjectDisposedException.
                        SocketError errorCode = SocketPal.GetSockName(_handle, buffer, bufferSize);
                        if (errorCode != SocketError.Success)
                        {
                            UpdateStatusAfterSocketErrorAndThrowException(errorCode);
                        }
                    }
                }

                return _rightEndPoint.Create(socketAddress);
            }
        }

        // Gets the remote end point.
        public EndPoint? RemoteEndPoint
        {
            get
            {
                ThrowIfDisposed();

                if (_remoteEndPoint == null)
                {
                    if (_nonBlockingConnectInProgress && Poll(0, SelectMode.SelectWrite))
                    {
                        // Update the state if we've become connected after a non-blocking connect.
                        _isConnected = true;
                        _rightEndPoint = _nonBlockingConnectRightEndPoint;
                        _nonBlockingConnectInProgress = false;
                    }

                    if (_rightEndPoint == null || !_isConnected)
                    {
                        return null;
                    }

                    Internals.SocketAddress socketAddress =
                        _addressFamily == AddressFamily.InterNetwork || _addressFamily == AddressFamily.InterNetworkV6 ?
                            IPEndPointExtensions.Serialize(_rightEndPoint) :
                            new Internals.SocketAddress(_addressFamily, SocketPal.MaximumAddressSize); // may be different size than _rightEndPoint.

                    // This may throw ObjectDisposedException.
                    SocketError errorCode = SocketPal.GetPeerName(
                        _handle,
                        socketAddress.Buffer,
                        ref socketAddress.InternalSize);

                    if (errorCode != SocketError.Success)
                    {
                        UpdateStatusAfterSocketErrorAndThrowException(errorCode);
                    }

                    try
                    {
                        _remoteEndPoint = _rightEndPoint.Create(socketAddress);
                    }
                    catch
                    {
                    }
                }

                return _remoteEndPoint;
            }
        }

        public IntPtr Handle => SafeHandle.DangerousGetHandle();

        public SafeSocketHandle SafeHandle
        {
            get
            {
                _handle.SetExposed();
                return _handle;
            }
        }

        internal SafeSocketHandle InternalSafeHandle => _handle; // returns _handle without calling SetExposed.

        // Gets and sets the blocking mode of a socket.
        public bool Blocking
        {
            get
            {
                // Return the user's desired blocking behaviour (not the actual win32 state).
                return _willBlock;
            }
            set
            {
                ThrowIfDisposed();

                if (NetEventSource.Log.IsEnabled()) NetEventSource.Info(this, $"value:{value} willBlock:{_willBlock} willBlockInternal:{_willBlockInternal}");

                bool current;

                SocketError errorCode = InternalSetBlocking(value, out current);

                if (errorCode != SocketError.Success)
                {
                    UpdateStatusAfterSocketErrorAndThrowException(errorCode);
                }

                // The native call succeeded, update the user's desired state.
                _willBlock = current;
            }
        }

        public bool UseOnlyOverlappedIO
        {
            get
            {
                return false;
            }
            set
            {
                //
                // This implementation does not support non-IOCP-based async I/O on Windows, and this concept is
                // not even meaningful on other platforms.  This option is really only functionally meaningful
                // if the user calls DuplicateAndClose.  Since we also don't support DuplicateAndClose,
                // we can safely ignore the caller's choice here, rather than breaking compat further with something
                // like PlatformNotSupportedException.
                //
            }
        }

        // Gets the connection state of the Socket. This property will return the latest
        // known state of the Socket. When it returns false, the Socket was either never connected
        // or it is not connected anymore. When it returns true, though, there's no guarantee that the Socket
        // is still connected, but only that it was connected at the time of the last IO operation.
        public bool Connected
        {
            get
            {
                if (NetEventSource.Log.IsEnabled()) NetEventSource.Info(this, $"_isConnected:{_isConnected}");

                if (_nonBlockingConnectInProgress && Poll(0, SelectMode.SelectWrite))
                {
                    // Update the state if we've become connected after a non-blocking connect.
                    _isConnected = true;
                    _rightEndPoint = _nonBlockingConnectRightEndPoint;
                    _nonBlockingConnectInProgress = false;
                }

                return _isConnected;
            }
        }

        // Gets the socket's address family.
        public AddressFamily AddressFamily
        {
            get
            {
                return _addressFamily;
            }
        }

        // Gets the socket's socketType.
        public SocketType SocketType
        {
            get
            {
                return _socketType;
            }
        }

        // Gets the socket's protocol socketType.
        public ProtocolType ProtocolType
        {
            get
            {
                return _protocolType;
            }
        }

        public bool IsBound
        {
            get
            {
                return (_rightEndPoint != null);
            }
        }

        public bool ExclusiveAddressUse
        {
            get
            {
                return (int)GetSocketOption(SocketOptionLevel.Socket, SocketOptionName.ExclusiveAddressUse)! != 0 ? true : false;
            }
            set
            {
                if (IsBound)
                {
                    throw new InvalidOperationException(SR.net_sockets_mustnotbebound);
                }
                SetSocketOption(SocketOptionLevel.Socket, SocketOptionName.ExclusiveAddressUse, value ? 1 : 0);
            }
        }

        public int ReceiveBufferSize
        {
            get
            {
                return (int)GetSocketOption(SocketOptionLevel.Socket, SocketOptionName.ReceiveBuffer)!;
            }
            set
            {
                if (value < 0)
                {
                    throw new ArgumentOutOfRangeException(nameof(value));
                }

                SetSocketOption(SocketOptionLevel.Socket, SocketOptionName.ReceiveBuffer, value);
            }
        }

        public int SendBufferSize
        {
            get
            {
                return (int)GetSocketOption(SocketOptionLevel.Socket, SocketOptionName.SendBuffer)!;
            }

            set
            {
                if (value < 0)
                {
                    throw new ArgumentOutOfRangeException(nameof(value));
                }

                SetSocketOption(SocketOptionLevel.Socket, SocketOptionName.SendBuffer, value);
            }
        }

        public int ReceiveTimeout
        {
            get
            {
                return (int)GetSocketOption(SocketOptionLevel.Socket, SocketOptionName.ReceiveTimeout)!;
            }
            set
            {
                if (value < -1)
                {
                    throw new ArgumentOutOfRangeException(nameof(value));
                }
                if (value == -1)
                {
                    value = 0;
                }

                SetSocketOption(SocketOptionLevel.Socket, SocketOptionName.ReceiveTimeout, value);
            }
        }

        public int SendTimeout
        {
            get
            {
                return (int)GetSocketOption(SocketOptionLevel.Socket, SocketOptionName.SendTimeout)!;
            }

            set
            {
                if (value < -1)
                {
                    throw new ArgumentOutOfRangeException(nameof(value));
                }
                if (value == -1)
                {
                    value = 0;
                }

                SetSocketOption(SocketOptionLevel.Socket, SocketOptionName.SendTimeout, value);
            }
        }

        [DisallowNull]
        public LingerOption? LingerState
        {
            get
            {
                return (LingerOption?)GetSocketOption(SocketOptionLevel.Socket, SocketOptionName.Linger);
            }
            set
            {
                SetSocketOption(SocketOptionLevel.Socket, SocketOptionName.Linger, value!);
            }
        }

        public bool NoDelay
        {
            get
            {
                return (int)GetSocketOption(SocketOptionLevel.Tcp, SocketOptionName.NoDelay)! != 0 ? true : false;
            }
            set
            {
                SetSocketOption(SocketOptionLevel.Tcp, SocketOptionName.NoDelay, value ? 1 : 0);
            }
        }

        public short Ttl
        {
            get
            {
                if (_addressFamily == AddressFamily.InterNetwork)
                {
                    return (short)(int)GetSocketOption(SocketOptionLevel.IP, SocketOptionName.IpTimeToLive)!;
                }
                else if (_addressFamily == AddressFamily.InterNetworkV6)
                {
                    return (short)(int)GetSocketOption(SocketOptionLevel.IPv6, SocketOptionName.IpTimeToLive)!;
                }
                else
                {
                    throw new NotSupportedException(SR.net_invalidversion);
                }
            }

            set
            {
                // Valid values are from 0 to 255 since TTL is really just a byte value on the wire.
                if (value < 0 || value > 255)
                {
                    throw new ArgumentOutOfRangeException(nameof(value));
                }

                if (_addressFamily == AddressFamily.InterNetwork)
                {
                    SetSocketOption(SocketOptionLevel.IP, SocketOptionName.IpTimeToLive, value);
                }

                else if (_addressFamily == AddressFamily.InterNetworkV6)
                {
                    SetSocketOption(SocketOptionLevel.IPv6, SocketOptionName.IpTimeToLive, value);
                }
                else
                {
                    throw new NotSupportedException(SR.net_invalidversion);
                }
            }
        }

        public bool DontFragment
        {
            get
            {
                if (_addressFamily == AddressFamily.InterNetwork)
                {
                    return (int)GetSocketOption(SocketOptionLevel.IP, SocketOptionName.DontFragment)! != 0 ? true : false;
                }
                else
                {
                    throw new NotSupportedException(SR.net_invalidversion);
                }
            }

            set
            {
                if (_addressFamily == AddressFamily.InterNetwork)
                {
                    SetSocketOption(SocketOptionLevel.IP, SocketOptionName.DontFragment, value ? 1 : 0);
                }
                else
                {
                    throw new NotSupportedException(SR.net_invalidversion);
                }
            }
        }

        public bool MulticastLoopback
        {
            get
            {
                if (_addressFamily == AddressFamily.InterNetwork)
                {
                    return (int)GetSocketOption(SocketOptionLevel.IP, SocketOptionName.MulticastLoopback)! != 0 ? true : false;
                }
                else if (_addressFamily == AddressFamily.InterNetworkV6)
                {
                    return (int)GetSocketOption(SocketOptionLevel.IPv6, SocketOptionName.MulticastLoopback)! != 0 ? true : false;
                }
                else
                {
                    throw new NotSupportedException(SR.net_invalidversion);
                }
            }

            set
            {
                if (_addressFamily == AddressFamily.InterNetwork)
                {
                    SetSocketOption(SocketOptionLevel.IP, SocketOptionName.MulticastLoopback, value ? 1 : 0);
                }

                else if (_addressFamily == AddressFamily.InterNetworkV6)
                {
                    SetSocketOption(SocketOptionLevel.IPv6, SocketOptionName.MulticastLoopback, value ? 1 : 0);
                }
                else
                {
                    throw new NotSupportedException(SR.net_invalidversion);
                }
            }
        }

        public bool EnableBroadcast
        {
            get
            {
                return (int)GetSocketOption(SocketOptionLevel.Socket, SocketOptionName.Broadcast)! != 0 ? true : false;
            }
            set
            {
                SetSocketOption(SocketOptionLevel.Socket, SocketOptionName.Broadcast, value ? 1 : 0);
            }
        }

        // NOTE: on *nix, the OS IP stack changes a dual-mode socket back to a
        //       normal IPv6 socket once the socket is bound to an IPv6-specific
        //       address. This can cause behavioral differences in code that checks
        //       the value of DualMode (e.g. the checks in CanTryAddressFamily).
        public bool DualMode
        {
            get
            {
                if (AddressFamily != AddressFamily.InterNetworkV6)
                {
                    throw new NotSupportedException(SR.net_invalidversion);
                }
                return ((int)GetSocketOption(SocketOptionLevel.IPv6, SocketOptionName.IPv6Only)! == 0);
            }
            set
            {
                if (AddressFamily != AddressFamily.InterNetworkV6)
                {
                    throw new NotSupportedException(SR.net_invalidversion);
                }
                SetSocketOption(SocketOptionLevel.IPv6, SocketOptionName.IPv6Only, value ? 0 : 1);
            }
        }

        private bool IsDualMode
        {
            get
            {
                return AddressFamily == AddressFamily.InterNetworkV6 && DualMode;
            }
        }

        internal bool CanTryAddressFamily(AddressFamily family)
        {
            return (family == _addressFamily) || (family == AddressFamily.InterNetwork && IsDualMode);
        }
        #endregion

        #region Public Methods

        // Associates a socket with an end point.
        public void Bind(EndPoint localEP)
        {
            if (NetEventSource.Log.IsEnabled()) NetEventSource.Enter(this, localEP);

            ThrowIfDisposed();

            // Validate input parameters.
            if (localEP == null)
            {
                throw new ArgumentNullException(nameof(localEP));
            }

            if (NetEventSource.Log.IsEnabled()) NetEventSource.Info(this, $"localEP:{localEP}");

            Internals.SocketAddress socketAddress = Serialize(ref localEP);
            DoBind(localEP, socketAddress);

            if (NetEventSource.Log.IsEnabled()) NetEventSource.Exit(this);
        }

        private void DoBind(EndPoint endPointSnapshot, Internals.SocketAddress socketAddress)
        {
            // Mitigation for Blue Screen of Death (Win7, maybe others).
            IPEndPoint? ipEndPoint = endPointSnapshot as IPEndPoint;
            if (!OSSupportsIPv4 && ipEndPoint != null && ipEndPoint.Address.IsIPv4MappedToIPv6)
            {
                UpdateStatusAfterSocketErrorAndThrowException(SocketError.InvalidArgument);
            }

            // This may throw ObjectDisposedException.
            SocketError errorCode = SocketPal.Bind(
                _handle,
                _protocolType,
                socketAddress.Buffer,
                socketAddress.Size);

            // Throw an appropriate SocketException if the native call fails.
            if (errorCode != SocketError.Success)
            {
                UpdateStatusAfterSocketErrorAndThrowException(errorCode);
            }

            if (_rightEndPoint == null)
            {
                // Save a copy of the EndPoint so we can use it for Create().
                _rightEndPoint = endPointSnapshot;
            }
        }

        // Establishes a connection to a remote system.
        public void Connect(EndPoint remoteEP)
        {
            ThrowIfDisposed();

            // Validate input parameters.
            if (remoteEP == null)
            {
                throw new ArgumentNullException(nameof(remoteEP));
            }

            if (_isDisconnected)
            {
                throw new InvalidOperationException(SR.net_sockets_disconnectedConnect);
            }

            if (_isListening)
            {
                throw new InvalidOperationException(SR.net_sockets_mustnotlisten);
            }

            if (_isConnected)
            {
                throw new SocketException((int)SocketError.IsConnected);
            }

            ValidateBlockingMode();

            if (NetEventSource.Log.IsEnabled())
            {
                if (NetEventSource.Log.IsEnabled()) NetEventSource.Info(this, $"DST:{remoteEP}");
            }

            DnsEndPoint? dnsEP = remoteEP as DnsEndPoint;
            if (dnsEP != null)
            {
                ValidateForMultiConnect(isMultiEndpoint: true); // needs to come before CanTryAddressFamily call

                if (dnsEP.AddressFamily != AddressFamily.Unspecified && !CanTryAddressFamily(dnsEP.AddressFamily))
                {
                    throw new NotSupportedException(SR.net_invalidversion);
                }

                Connect(dnsEP.Host, dnsEP.Port);
                return;
            }

            ValidateForMultiConnect(isMultiEndpoint: false);

            Internals.SocketAddress socketAddress = Serialize(ref remoteEP);

            if (!Blocking)
            {
                _nonBlockingConnectRightEndPoint = remoteEP;
                _nonBlockingConnectInProgress = true;
            }

            DoConnect(remoteEP, socketAddress);
        }

        public void Connect(IPAddress address, int port)
        {
            if (NetEventSource.Log.IsEnabled()) NetEventSource.Enter(this, address);

            ThrowIfDisposed();

            if (address == null)
            {
                throw new ArgumentNullException(nameof(address));
            }

            if (!TcpValidationHelpers.ValidatePortNumber(port))
            {
                throw new ArgumentOutOfRangeException(nameof(port));
            }

            if (_isConnected)
            {
                throw new SocketException((int)SocketError.IsConnected);
            }

            ValidateForMultiConnect(isMultiEndpoint: false); // needs to come before CanTryAddressFamily call

            if (!CanTryAddressFamily(address.AddressFamily))
            {
                throw new NotSupportedException(SR.net_invalidversion);
            }

            IPEndPoint remoteEP = new IPEndPoint(address, port);
            Connect(remoteEP);
            if (NetEventSource.Log.IsEnabled()) NetEventSource.Exit(this);
        }

        public void Connect(string host, int port)
        {
            if (NetEventSource.Log.IsEnabled()) NetEventSource.Enter(this, host);

            ThrowIfDisposed();

            if (host == null)
            {
                throw new ArgumentNullException(nameof(host));
            }
            if (!TcpValidationHelpers.ValidatePortNumber(port))
            {
                throw new ArgumentOutOfRangeException(nameof(port));
            }
            if (_addressFamily != AddressFamily.InterNetwork && _addressFamily != AddressFamily.InterNetworkV6)
            {
                throw new NotSupportedException(SR.net_invalidversion);
            }

            // No need to call ValidateForMultiConnect(), as the validation
            // will be handled by the delegated Connect overloads.

            IPAddress? parsedAddress;
            if (IPAddress.TryParse(host, out parsedAddress))
            {
                Connect(parsedAddress, port);
            }
            else
            {
                IPAddress[] addresses = Dns.GetHostAddresses(host);
                Connect(addresses, port);
            }

            if (NetEventSource.Log.IsEnabled()) NetEventSource.Exit(this);
        }

        public void Connect(IPAddress[] addresses, int port)
        {
            if (NetEventSource.Log.IsEnabled()) NetEventSource.Enter(this, addresses);

            ThrowIfDisposed();

            if (addresses == null)
            {
                throw new ArgumentNullException(nameof(addresses));
            }
            if (addresses.Length == 0)
            {
                throw new ArgumentException(SR.net_sockets_invalid_ipaddress_length, nameof(addresses));
            }
            if (!TcpValidationHelpers.ValidatePortNumber(port))
            {
                throw new ArgumentOutOfRangeException(nameof(port));
            }
            if (_addressFamily != AddressFamily.InterNetwork && _addressFamily != AddressFamily.InterNetworkV6)
            {
                throw new NotSupportedException(SR.net_invalidversion);
            }

            if (_isConnected)
            {
                throw new SocketException((int)SocketError.IsConnected);
            }

            ValidateForMultiConnect(isMultiEndpoint: true); // needs to come before CanTryAddressFamily call

            ExceptionDispatchInfo? lastex = null;
            foreach (IPAddress address in addresses)
            {
                if (CanTryAddressFamily(address.AddressFamily))
                {
                    try
                    {
                        Connect(new IPEndPoint(address, port));
                        lastex = null;
                        break;
                    }
                    catch (Exception ex) when (!ExceptionCheck.IsFatal(ex))
                    {
                        lastex = ExceptionDispatchInfo.Capture(ex);
                    }
                }
            }

            lastex?.Throw();

            // If we're not connected, then we didn't get a valid ipaddress in the list.
            if (!Connected)
            {
                throw new ArgumentException(SR.net_invalidAddressList, nameof(addresses));
            }

            if (NetEventSource.Log.IsEnabled()) NetEventSource.Exit(this);
        }

        public void Close()
        {
            if (NetEventSource.Log.IsEnabled())
            {
                NetEventSource.Enter(this);
                NetEventSource.Info(this, $"timeout = {_closeTimeout}");
            }

            Dispose();

            if (NetEventSource.Log.IsEnabled()) NetEventSource.Exit(this);
        }

        public void Close(int timeout)
        {
            if (NetEventSource.Log.IsEnabled()) NetEventSource.Enter(this, timeout);
            if (timeout < -1)
            {
                throw new ArgumentOutOfRangeException(nameof(timeout));
            }

            _closeTimeout = timeout;

            if (NetEventSource.Log.IsEnabled()) NetEventSource.Info(this, $"timeout = {_closeTimeout}");

            Dispose();

            if (NetEventSource.Log.IsEnabled()) NetEventSource.Exit(this, timeout);
        }

        /// <summary>
        /// Places a <see cref="Socket"/> in a listening state.
        /// </summary>
        /// <remarks>
        /// The maximum length of the pending connections queue will be determined automatically.
        /// </remarks>
        public void Listen() => Listen(int.MaxValue);

        /// <summary>
        /// Places a <see cref="Socket"/> in a listening state.
        /// </summary>
        /// <param name="backlog">The maximum length of the pending connections queue.</param>
        public void Listen(int backlog)
        {
            if (NetEventSource.Log.IsEnabled()) NetEventSource.Enter(this, backlog);
            ThrowIfDisposed();

            // This may throw ObjectDisposedException.
            SocketError errorCode = SocketPal.Listen(_handle, backlog);

            // Throw an appropriate SocketException if the native call fails.
            if (errorCode != SocketError.Success)
            {
                UpdateStatusAfterSocketErrorAndThrowException(errorCode);
            }
            _isListening = true;
            if (NetEventSource.Log.IsEnabled()) NetEventSource.Exit(this);
        }

        // Creates a new Sockets.Socket instance to handle an incoming connection.
        public Socket Accept()
        {
            if (NetEventSource.Log.IsEnabled()) NetEventSource.Enter(this);

            // Validate input parameters.

            ThrowIfDisposed();

            if (_rightEndPoint == null)
            {
                throw new InvalidOperationException(SR.net_sockets_mustbind);
            }

            if (!_isListening)
            {
                throw new InvalidOperationException(SR.net_sockets_mustlisten);
            }

            if (_isDisconnected)
            {
                throw new InvalidOperationException(SR.net_sockets_disconnectedAccept);
            }

            ValidateBlockingMode();
            if (NetEventSource.Log.IsEnabled()) NetEventSource.Info(this, $"SRC:{LocalEndPoint}");

            Internals.SocketAddress socketAddress =
                _addressFamily == AddressFamily.InterNetwork || _addressFamily == AddressFamily.InterNetworkV6 ?
                    IPEndPointExtensions.Serialize(_rightEndPoint) :
                    new Internals.SocketAddress(_addressFamily, SocketPal.MaximumAddressSize); // may be different size.

            // This may throw ObjectDisposedException.
            SafeSocketHandle acceptedSocketHandle;
            SocketError errorCode = SocketPal.Accept(
                _handle,
                socketAddress.Buffer,
                ref socketAddress.InternalSize,
                out acceptedSocketHandle);

            // Throw an appropriate SocketException if the native call fails.
            if (errorCode != SocketError.Success)
            {
                Debug.Assert(acceptedSocketHandle.IsInvalid);
                UpdateAcceptSocketErrorForDisposed(ref errorCode);
                UpdateStatusAfterSocketErrorAndThrowException(errorCode);
            }

            Debug.Assert(!acceptedSocketHandle.IsInvalid);

            Socket socket = CreateAcceptSocket(acceptedSocketHandle, _rightEndPoint.Create(socketAddress));
            if (NetEventSource.Log.IsEnabled())
            {
                NetEventSource.Accepted(socket, socket.RemoteEndPoint!, socket.LocalEndPoint);
                NetEventSource.Exit(this, socket);
            }
            return socket;
        }

        // Sends a data buffer to a connected socket.
        public int Send(byte[] buffer, int size, SocketFlags socketFlags)
        {
            return Send(buffer, 0, size, socketFlags);
        }

        public int Send(byte[] buffer, SocketFlags socketFlags)
        {
            return Send(buffer, 0, buffer != null ? buffer.Length : 0, socketFlags);
        }

        public int Send(byte[] buffer)
        {
            return Send(buffer, 0, buffer != null ? buffer.Length : 0, SocketFlags.None);
        }

        public int Send(IList<ArraySegment<byte>> buffers)
        {
            return Send(buffers, SocketFlags.None);
        }

        public int Send(IList<ArraySegment<byte>> buffers, SocketFlags socketFlags)
        {
            SocketError errorCode;
            int bytesTransferred = Send(buffers, socketFlags, out errorCode);
            if (errorCode != SocketError.Success)
            {
                throw new SocketException((int)errorCode);
            }
            return bytesTransferred;
        }

        public int Send(IList<ArraySegment<byte>> buffers, SocketFlags socketFlags, out SocketError errorCode)
        {
            if (NetEventSource.Log.IsEnabled()) NetEventSource.Enter(this);
            ThrowIfDisposed();

            if (buffers == null)
            {
                throw new ArgumentNullException(nameof(buffers));
            }

            if (buffers.Count == 0)
            {
                throw new ArgumentException(SR.Format(SR.net_sockets_zerolist, nameof(buffers)), nameof(buffers));
            }

            ValidateBlockingMode();
            if (NetEventSource.Log.IsEnabled()) NetEventSource.Info(this, $"SRC:{LocalEndPoint} DST:{RemoteEndPoint}");

            int bytesTransferred;
            errorCode = SocketPal.Send(_handle, buffers, socketFlags, out bytesTransferred);

            if (errorCode != SocketError.Success)
            {
                UpdateSendSocketErrorForDisposed(ref errorCode);

                // Update the internal state of this socket according to the error before throwing.
                UpdateStatusAfterSocketError(errorCode);
                if (NetEventSource.Log.IsEnabled())
                {
                    NetEventSource.Error(this, new SocketException((int)errorCode));
                    NetEventSource.Exit(this, 0);
                }
                return 0;
            }

            if (NetEventSource.Log.IsEnabled()) NetEventSource.Exit(this, bytesTransferred);
            return bytesTransferred;
        }

        // Sends data to a connected socket, starting at the indicated location in the buffer.
        public int Send(byte[] buffer, int offset, int size, SocketFlags socketFlags)
        {
            SocketError errorCode;
            int bytesTransferred = Send(buffer, offset, size, socketFlags, out errorCode);
            if (errorCode != SocketError.Success)
            {
                throw new SocketException((int)errorCode);
            }
            return bytesTransferred;
        }

        public int Send(byte[] buffer, int offset, int size, SocketFlags socketFlags, out SocketError errorCode)
        {
            if (NetEventSource.Log.IsEnabled()) NetEventSource.Enter(this);

            ThrowIfDisposed();

            // Validate input parameters.
            if (buffer == null)
            {
                throw new ArgumentNullException(nameof(buffer));
            }
            if (offset < 0 || offset > buffer.Length)
            {
                throw new ArgumentOutOfRangeException(nameof(offset));
            }
            if (size < 0 || size > buffer.Length - offset)
            {
                throw new ArgumentOutOfRangeException(nameof(size));
            }

            errorCode = SocketError.Success;
            ValidateBlockingMode();
            if (NetEventSource.Log.IsEnabled()) NetEventSource.Info(this, $"SRC:{LocalEndPoint} DST:{RemoteEndPoint} size:{size}");

            int bytesTransferred;
            errorCode = SocketPal.Send(_handle, buffer, offset, size, socketFlags, out bytesTransferred);

            // Throw an appropriate SocketException if the native call fails.
            if (errorCode != SocketError.Success)
            {
                UpdateSendSocketErrorForDisposed(ref errorCode);

                // Update the internal state of this socket according to the error before throwing.
                UpdateStatusAfterSocketError(errorCode);
                if (NetEventSource.Log.IsEnabled())
                {
                    NetEventSource.Error(this, new SocketException((int)errorCode));
                    NetEventSource.Exit(this, 0);
                }
                return 0;
            }

            if (NetEventSource.Log.IsEnabled())
            {
                NetEventSource.Info(this, $"Send returns:{bytesTransferred}");
                NetEventSource.DumpBuffer(this, buffer, offset, bytesTransferred);
                NetEventSource.Exit(this, bytesTransferred);
            }

            return bytesTransferred;
        }

        public int Send(ReadOnlySpan<byte> buffer) => Send(buffer, SocketFlags.None);

        public int Send(ReadOnlySpan<byte> buffer, SocketFlags socketFlags)
        {
            int bytesTransferred = Send(buffer, socketFlags, out SocketError errorCode);
            return errorCode == SocketError.Success ?
                bytesTransferred :
                throw new SocketException((int)errorCode);
        }

        public int Send(ReadOnlySpan<byte> buffer, SocketFlags socketFlags, out SocketError errorCode)
        {
            if (NetEventSource.Log.IsEnabled()) NetEventSource.Enter(this);
            ThrowIfDisposed();
            ValidateBlockingMode();

            int bytesTransferred;
            errorCode = SocketPal.Send(_handle, buffer, socketFlags, out bytesTransferred);

            if (errorCode != SocketError.Success)
            {
                UpdateSendSocketErrorForDisposed(ref errorCode);

                UpdateStatusAfterSocketError(errorCode);
                if (NetEventSource.Log.IsEnabled()) NetEventSource.Error(this, new SocketException((int)errorCode));
                bytesTransferred = 0;
            }

            if (NetEventSource.Log.IsEnabled()) NetEventSource.Exit(this, bytesTransferred);
            return bytesTransferred;
        }

        public void SendFile(string fileName)
        {
            SendFile(fileName, null, null, TransmitFileOptions.UseDefaultWorkerThread);
        }

        public void SendFile(string? fileName, byte[]? preBuffer, byte[]? postBuffer, TransmitFileOptions flags)
        {
            if (NetEventSource.Log.IsEnabled()) NetEventSource.Enter(this);

            ThrowIfDisposed();

            if (!Connected)
            {
                throw new NotSupportedException(SR.net_notconnected);
            }

            ValidateBlockingMode();

            if (NetEventSource.Log.IsEnabled()) NetEventSource.Info(this, $"::SendFile() SRC:{LocalEndPoint} DST:{RemoteEndPoint} fileName:{fileName}");

            SendFileInternal(fileName, preBuffer, postBuffer, flags);

            if (NetEventSource.Log.IsEnabled()) NetEventSource.Exit(this);
        }

        // Sends data to a specific end point, starting at the indicated location in the buffer.
        public int SendTo(byte[] buffer, int offset, int size, SocketFlags socketFlags, EndPoint remoteEP)
        {
            if (NetEventSource.Log.IsEnabled()) NetEventSource.Enter(this);

            ThrowIfDisposed();

            // Validate input parameters.
            if (buffer == null)
            {
                throw new ArgumentNullException(nameof(buffer));
            }
            if (remoteEP == null)
            {
                throw new ArgumentNullException(nameof(remoteEP));
            }
            if (offset < 0 || offset > buffer.Length)
            {
                throw new ArgumentOutOfRangeException(nameof(offset));
            }
            if (size < 0 || size > buffer.Length - offset)
            {
                throw new ArgumentOutOfRangeException(nameof(size));
            }

            ValidateBlockingMode();
            if (NetEventSource.Log.IsEnabled()) NetEventSource.Info(this, $"SRC:{LocalEndPoint} size:{size} remoteEP:{remoteEP}");

            Internals.SocketAddress socketAddress = Serialize(ref remoteEP);

            int bytesTransferred;
            SocketError errorCode = SocketPal.SendTo(_handle, buffer, offset, size, socketFlags, socketAddress.Buffer, socketAddress.Size, out bytesTransferred);

            // Throw an appropriate SocketException if the native call fails.
            if (errorCode != SocketError.Success)
            {
                UpdateSendSocketErrorForDisposed(ref errorCode);

                UpdateStatusAfterSocketErrorAndThrowException(errorCode);
            }

            if (_rightEndPoint == null)
            {
                // Save a copy of the EndPoint so we can use it for Create().
                _rightEndPoint = remoteEP;
            }

            if (NetEventSource.Log.IsEnabled())
            {
                NetEventSource.DumpBuffer(this, buffer, offset, size);
                NetEventSource.Exit(this, bytesTransferred);
            }
            return bytesTransferred;
        }

        // Sends data to a specific end point, starting at the indicated location in the data.
        public int SendTo(byte[] buffer, int size, SocketFlags socketFlags, EndPoint remoteEP)
        {
            return SendTo(buffer, 0, size, socketFlags, remoteEP);
        }

        public int SendTo(byte[] buffer, SocketFlags socketFlags, EndPoint remoteEP)
        {
            return SendTo(buffer, 0, buffer != null ? buffer.Length : 0, socketFlags, remoteEP);
        }

        public int SendTo(byte[] buffer, EndPoint remoteEP)
        {
            return SendTo(buffer, 0, buffer != null ? buffer.Length : 0, SocketFlags.None, remoteEP);
        }

        // Receives data from a connected socket.
        public int Receive(byte[] buffer, int size, SocketFlags socketFlags)
        {
            return Receive(buffer, 0, size, socketFlags);
        }

        public int Receive(byte[] buffer, SocketFlags socketFlags)
        {
            return Receive(buffer, 0, buffer != null ? buffer.Length : 0, socketFlags);
        }

        public int Receive(byte[] buffer)
        {
            return Receive(buffer, 0, buffer != null ? buffer.Length : 0, SocketFlags.None);
        }

        // Receives data from a connected socket into a specific location of the receive buffer.
        public int Receive(byte[] buffer, int offset, int size, SocketFlags socketFlags)
        {
            SocketError errorCode;
            int bytesTransferred = Receive(buffer, offset, size, socketFlags, out errorCode);
            if (errorCode != SocketError.Success)
            {
                throw new SocketException((int)errorCode);
            }
            return bytesTransferred;
        }

        public int Receive(byte[] buffer, int offset, int size, SocketFlags socketFlags, out SocketError errorCode)
        {
            if (NetEventSource.Log.IsEnabled()) NetEventSource.Enter(this);
            ThrowIfDisposed();

            // Validate input parameters.
            if (buffer == null)
            {
                throw new ArgumentNullException(nameof(buffer));
            }
            if (offset < 0 || offset > buffer.Length)
            {
                throw new ArgumentOutOfRangeException(nameof(offset));
            }
            if (size < 0 || size > buffer.Length - offset)
            {
                throw new ArgumentOutOfRangeException(nameof(size));
            }

            ValidateBlockingMode();
            if (NetEventSource.Log.IsEnabled()) NetEventSource.Info(this, $"SRC:{LocalEndPoint} DST:{RemoteEndPoint} size:{size}");

            int bytesTransferred;
            errorCode = SocketPal.Receive(_handle, buffer, offset, size, socketFlags, out bytesTransferred);

            UpdateReceiveSocketErrorForDisposed(ref errorCode, bytesTransferred);

            if (errorCode != SocketError.Success)
            {
                // Update the internal state of this socket according to the error before throwing.
                UpdateStatusAfterSocketError(errorCode);
                if (NetEventSource.Log.IsEnabled())
                {
                    NetEventSource.Error(this, new SocketException((int)errorCode));
                    NetEventSource.Exit(this, 0);
                }
                return 0;
            }

            if (NetEventSource.Log.IsEnabled())
            {
                NetEventSource.DumpBuffer(this, buffer, offset, bytesTransferred);
                NetEventSource.Exit(this, bytesTransferred);
            }

            return bytesTransferred;
        }

        public int Receive(Span<byte> buffer) => Receive(buffer, SocketFlags.None);

        public int Receive(Span<byte> buffer, SocketFlags socketFlags)
        {
            int bytesTransferred = Receive(buffer, socketFlags, out SocketError errorCode);
            return errorCode == SocketError.Success ?
                bytesTransferred :
                throw new SocketException((int)errorCode);
        }

        public int Receive(Span<byte> buffer, SocketFlags socketFlags, out SocketError errorCode)
        {
            if (NetEventSource.Log.IsEnabled()) NetEventSource.Enter(this);
            ThrowIfDisposed();
            ValidateBlockingMode();

            int bytesTransferred;
            errorCode = SocketPal.Receive(_handle, buffer, socketFlags, out bytesTransferred);

            UpdateReceiveSocketErrorForDisposed(ref errorCode, bytesTransferred);

            if (errorCode != SocketError.Success)
            {
                UpdateStatusAfterSocketError(errorCode);
                if (NetEventSource.Log.IsEnabled()) NetEventSource.Error(this, new SocketException((int)errorCode));
                bytesTransferred = 0;
            }

            if (NetEventSource.Log.IsEnabled()) NetEventSource.Exit(this, bytesTransferred);
            return bytesTransferred;
        }

        public int Receive(IList<ArraySegment<byte>> buffers)
        {
            return Receive(buffers, SocketFlags.None);
        }

        public int Receive(IList<ArraySegment<byte>> buffers, SocketFlags socketFlags)
        {
            SocketError errorCode;
            int bytesTransferred = Receive(buffers, socketFlags, out errorCode);
            if (errorCode != SocketError.Success)
            {
                throw new SocketException((int)errorCode);
            }
            return bytesTransferred;
        }

        public int Receive(IList<ArraySegment<byte>> buffers, SocketFlags socketFlags, out SocketError errorCode)
        {
            if (NetEventSource.Log.IsEnabled()) NetEventSource.Enter(this);

            ThrowIfDisposed();

            if (buffers == null)
            {
                throw new ArgumentNullException(nameof(buffers));
            }

            if (buffers.Count == 0)
            {
                throw new ArgumentException(SR.Format(SR.net_sockets_zerolist, nameof(buffers)), nameof(buffers));
            }


            ValidateBlockingMode();
            if (NetEventSource.Log.IsEnabled()) NetEventSource.Info(this, $"SRC:{LocalEndPoint} DST:{RemoteEndPoint}");

            int bytesTransferred;
            errorCode = SocketPal.Receive(_handle, buffers, socketFlags, out bytesTransferred);
            UpdateReceiveSocketErrorForDisposed(ref errorCode, bytesTransferred);

            if (errorCode != SocketError.Success)
            {
                // Update the internal state of this socket according to the error before throwing.
                UpdateStatusAfterSocketError(errorCode);
                if (NetEventSource.Log.IsEnabled())
                {
                    NetEventSource.Error(this, new SocketException((int)errorCode));
                    NetEventSource.Exit(this, 0);
                }
                return 0;
            }

            if (NetEventSource.Log.IsEnabled()) NetEventSource.Exit(this, bytesTransferred);

            return bytesTransferred;
        }

        // Receives a datagram into a specific location in the data buffer and stores
        // the end point.
        public int ReceiveMessageFrom(byte[] buffer, int offset, int size, ref SocketFlags socketFlags, ref EndPoint remoteEP, out IPPacketInformation ipPacketInformation)
        {
            if (NetEventSource.Log.IsEnabled()) NetEventSource.Enter(this);
            ThrowIfDisposed();
            if (buffer == null)
            {
                throw new ArgumentNullException(nameof(buffer));
            }
            if (remoteEP == null)
            {
                throw new ArgumentNullException(nameof(remoteEP));
            }
            if (!CanTryAddressFamily(remoteEP.AddressFamily))
            {
                throw new ArgumentException(SR.Format(SR.net_InvalidEndPointAddressFamily, remoteEP.AddressFamily, _addressFamily), nameof(remoteEP));
            }
            if (offset < 0 || offset > buffer.Length)
            {
                throw new ArgumentOutOfRangeException(nameof(offset));
            }
            if (size < 0 || size > buffer.Length - offset)
            {
                throw new ArgumentOutOfRangeException(nameof(size));
            }
            if (_rightEndPoint == null)
            {
                throw new InvalidOperationException(SR.net_sockets_mustbind);
            }

            SocketPal.CheckDualModeReceiveSupport(this);
            ValidateBlockingMode();

            // We don't do a CAS demand here because the contents of remoteEP aren't used by
            // WSARecvMsg; all that matters is that we generate a unique-to-this-call SocketAddress
            // with the right address family.
            EndPoint endPointSnapshot = remoteEP;
            Internals.SocketAddress socketAddress = Serialize(ref endPointSnapshot);

            // Save a copy of the original EndPoint.
            Internals.SocketAddress socketAddressOriginal = IPEndPointExtensions.Serialize(endPointSnapshot);

            SetReceivingPacketInformation();

            Internals.SocketAddress receiveAddress;
            int bytesTransferred;
            SocketError errorCode = SocketPal.ReceiveMessageFrom(this, _handle, buffer, offset, size, ref socketFlags, socketAddress, out receiveAddress, out ipPacketInformation, out bytesTransferred);

            UpdateReceiveSocketErrorForDisposed(ref errorCode, bytesTransferred);

            // Throw an appropriate SocketException if the native call fails.
            if (errorCode != SocketError.Success && errorCode != SocketError.MessageSize)
            {
                UpdateStatusAfterSocketErrorAndThrowException(errorCode);
            }

            if (!socketAddressOriginal.Equals(receiveAddress))
            {
                try
                {
                    remoteEP = endPointSnapshot.Create(receiveAddress);
                }
                catch
                {
                }
                if (_rightEndPoint == null)
                {
                    // Save a copy of the EndPoint so we can use it for Create().
                    _rightEndPoint = endPointSnapshot;
                }
            }

            if (NetEventSource.Log.IsEnabled()) NetEventSource.Error(this, errorCode);
            return bytesTransferred;
        }

        // Receives a datagram into a specific location in the data buffer and stores
        // the end point.
        public int ReceiveFrom(byte[] buffer, int offset, int size, SocketFlags socketFlags, ref EndPoint remoteEP)
        {
            if (NetEventSource.Log.IsEnabled()) NetEventSource.Enter(this);
            ThrowIfDisposed();

            // Validate input parameters.
            if (buffer == null)
            {
                throw new ArgumentNullException(nameof(buffer));
            }
            if (remoteEP == null)
            {
                throw new ArgumentNullException(nameof(remoteEP));
            }
            if (!CanTryAddressFamily(remoteEP.AddressFamily))
            {
                throw new ArgumentException(SR.Format(SR.net_InvalidEndPointAddressFamily,
                    remoteEP.AddressFamily, _addressFamily), nameof(remoteEP));
            }
            if (offset < 0 || offset > buffer.Length)
            {
                throw new ArgumentOutOfRangeException(nameof(offset));
            }
            if (size < 0 || size > buffer.Length - offset)
            {
                throw new ArgumentOutOfRangeException(nameof(size));
            }
            if (_rightEndPoint == null)
            {
                throw new InvalidOperationException(SR.net_sockets_mustbind);
            }

            SocketPal.CheckDualModeReceiveSupport(this);

            ValidateBlockingMode();
            if (NetEventSource.Log.IsEnabled()) NetEventSource.Info(this, $"SRC{LocalEndPoint} size:{size} remoteEP:{remoteEP}");

            // We don't do a CAS demand here because the contents of remoteEP aren't used by
            // WSARecvFrom; all that matters is that we generate a unique-to-this-call SocketAddress
            // with the right address family.
            EndPoint endPointSnapshot = remoteEP;
            Internals.SocketAddress socketAddress = Serialize(ref endPointSnapshot);
            Internals.SocketAddress socketAddressOriginal = IPEndPointExtensions.Serialize(endPointSnapshot);

            int bytesTransferred;
            SocketError errorCode = SocketPal.ReceiveFrom(_handle, buffer, offset, size, socketFlags, socketAddress.Buffer, ref socketAddress.InternalSize, out bytesTransferred);

            UpdateReceiveSocketErrorForDisposed(ref errorCode, bytesTransferred);

            // If the native call fails we'll throw a SocketException.
            SocketException? socketException = null;
            if (errorCode != SocketError.Success)
            {
                socketException = new SocketException((int)errorCode);
                UpdateStatusAfterSocketError(socketException);
                if (NetEventSource.Log.IsEnabled()) NetEventSource.Error(this, socketException);

                if (socketException.SocketErrorCode != SocketError.MessageSize)
                {
                    throw socketException;
                }
            }

            if (!socketAddressOriginal.Equals(socketAddress))
            {
                try
                {
                    remoteEP = endPointSnapshot.Create(socketAddress);
                }
                catch
                {
                }
                if (_rightEndPoint == null)
                {
                    // Save a copy of the EndPoint so we can use it for Create().
                    _rightEndPoint = endPointSnapshot;
                }
            }

            if (socketException != null)
            {
                throw socketException;
            }

            if (NetEventSource.Log.IsEnabled())
            {
                NetEventSource.DumpBuffer(this, buffer, offset, size);
                NetEventSource.Exit(this, bytesTransferred);
            }
            return bytesTransferred;
        }

        // Receives a datagram and stores the source end point.
        public int ReceiveFrom(byte[] buffer, int size, SocketFlags socketFlags, ref EndPoint remoteEP)
        {
            return ReceiveFrom(buffer, 0, size, socketFlags, ref remoteEP);
        }

        public int ReceiveFrom(byte[] buffer, SocketFlags socketFlags, ref EndPoint remoteEP)
        {
            return ReceiveFrom(buffer, 0, buffer != null ? buffer.Length : 0, socketFlags, ref remoteEP);
        }

        public int ReceiveFrom(byte[] buffer, ref EndPoint remoteEP)
        {
            return ReceiveFrom(buffer, 0, buffer != null ? buffer.Length : 0, SocketFlags.None, ref remoteEP);
        }

        public int IOControl(int ioControlCode, byte[]? optionInValue, byte[]? optionOutValue)
        {
            ThrowIfDisposed();

            int realOptionLength = 0;

            // IOControl is used for Windows-specific IOCTL operations.  If we need to add support for IOCTLs specific
            // to other platforms, we will likely need to add a new API, as the control codes may overlap with those
            // from Windows.  Generally it would be preferable to add new methods/properties to abstract these across
            // platforms, however.
            SocketError errorCode = SocketPal.WindowsIoctl(_handle, ioControlCode, optionInValue, optionOutValue, out realOptionLength);

            if (NetEventSource.Log.IsEnabled()) NetEventSource.Info(this, $"WindowsIoctl returns errorCode:{errorCode}");

            // Throw an appropriate SocketException if the native call fails.
            if (errorCode != SocketError.Success)
            {
                UpdateStatusAfterSocketErrorAndThrowException(errorCode);
            }

            return realOptionLength;
        }

        public int IOControl(IOControlCode ioControlCode, byte[]? optionInValue, byte[]? optionOutValue)
        {
            return IOControl(unchecked((int)ioControlCode), optionInValue, optionOutValue);
        }

        // Sets the specified option to the specified value.
        public void SetSocketOption(SocketOptionLevel optionLevel, SocketOptionName optionName, int optionValue)
        {
            ThrowIfDisposed();
            if (NetEventSource.Log.IsEnabled()) NetEventSource.Info(this, $"optionLevel:{optionLevel} optionName:{optionName} optionValue:{optionValue}");

            SetSocketOption(optionLevel, optionName, optionValue, false);
        }

        public void SetSocketOption(SocketOptionLevel optionLevel, SocketOptionName optionName, byte[] optionValue)
        {
            ThrowIfDisposed();

            if (NetEventSource.Log.IsEnabled()) NetEventSource.Info(this, $"optionLevel:{optionLevel} optionName:{optionName} optionValue:{optionValue}");

            // This can throw ObjectDisposedException.
            SocketError errorCode = SocketPal.SetSockOpt(_handle, _protocolType, optionLevel, optionName, optionValue);

            if (NetEventSource.Log.IsEnabled()) NetEventSource.Info(this, $"SetSockOpt returns errorCode:{errorCode}");

            // Throw an appropriate SocketException if the native call fails.
            if (errorCode != SocketError.Success)
            {
                UpdateStatusAfterSocketErrorAndThrowException(errorCode);
            }
        }

        // Sets the specified option to the specified value.
        public void SetSocketOption(SocketOptionLevel optionLevel, SocketOptionName optionName, bool optionValue)
        {
            SetSocketOption(optionLevel, optionName, (optionValue ? 1 : 0));
        }

        // Sets the specified option to the specified value.
        public void SetSocketOption(SocketOptionLevel optionLevel, SocketOptionName optionName, object optionValue)
        {
            ThrowIfDisposed();

            // Validate input parameters.
            if (optionValue == null)
            {
                throw new ArgumentNullException(nameof(optionValue));
            }

            if (NetEventSource.Log.IsEnabled()) NetEventSource.Info(this, $"optionLevel:{optionLevel} optionName:{optionName} optionValue:{optionValue}");

            if (optionLevel == SocketOptionLevel.Socket && optionName == SocketOptionName.Linger)
            {
                LingerOption? lingerOption = optionValue as LingerOption;
                if (lingerOption == null)
                {
                    throw new ArgumentException(SR.Format(SR.net_sockets_invalid_optionValue, "LingerOption"), nameof(optionValue));
                }
                if (lingerOption.LingerTime < 0 || lingerOption.LingerTime > (int)ushort.MaxValue)
                {
                    throw new ArgumentException(SR.Format(SR.ArgumentOutOfRange_Bounds_Lower_Upper_Named, 0, (int)ushort.MaxValue, "optionValue.LingerTime"), nameof(optionValue));
                }
                SetLingerOption(lingerOption);
            }
            else if (optionLevel == SocketOptionLevel.IP && (optionName == SocketOptionName.AddMembership || optionName == SocketOptionName.DropMembership))
            {
                MulticastOption? multicastOption = optionValue as MulticastOption;
                if (multicastOption == null)
                {
                    throw new ArgumentException(SR.Format(SR.net_sockets_invalid_optionValue, "MulticastOption"), nameof(optionValue));
                }
                SetMulticastOption(optionName, multicastOption);
            }
            else if (optionLevel == SocketOptionLevel.IPv6 && (optionName == SocketOptionName.AddMembership || optionName == SocketOptionName.DropMembership))
            {
                // IPv6 Changes: Handle IPv6 Multicast Add / Drop
                IPv6MulticastOption? multicastOption = optionValue as IPv6MulticastOption;
                if (multicastOption == null)
                {
                    throw new ArgumentException(SR.Format(SR.net_sockets_invalid_optionValue, "IPv6MulticastOption"), nameof(optionValue));
                }
                SetIPv6MulticastOption(optionName, multicastOption);
            }
            else
            {
                throw new ArgumentException(SR.net_sockets_invalid_optionValue_all, nameof(optionValue));
            }
        }

        /// <summary>Sets a socket option value using platform-specific level and name identifiers.</summary>
        /// <param name="optionLevel">The platform-defined option level.</param>
        /// <param name="optionName">The platform-defined option name.</param>
        /// <param name="optionValue">The value to which the option should be set.</param>
        /// <exception cref="ObjectDisposedException">The <see cref="Socket"/> has been closed.</exception>
        /// <exception cref="SocketException">An error occurred when attempting to access the socket.</exception>
        /// <remarks>
        /// In general, the SetSocketOption method should be used whenever setting a <see cref="Socket"/> option.
        /// The <see cref="SetRawSocketOption"/> should be used only when <see cref="SocketOptionLevel"/> and <see cref="SocketOptionName"/>
        /// do not expose the required option.
        /// </remarks>
        public void SetRawSocketOption(int optionLevel, int optionName, ReadOnlySpan<byte> optionValue)
        {
            ThrowIfDisposed();

            SocketError errorCode = SocketPal.SetRawSockOpt(_handle, optionLevel, optionName, optionValue);

            if (NetEventSource.Log.IsEnabled()) NetEventSource.Info(this, $"SetSockOpt optionLevel:{optionLevel} optionName:{optionName} returns errorCode:{errorCode}");

            if (errorCode != SocketError.Success)
            {
                UpdateStatusAfterSocketErrorAndThrowException(errorCode);
            }
        }

        // Gets the value of a socket option.
        public object? GetSocketOption(SocketOptionLevel optionLevel, SocketOptionName optionName)
        {
            ThrowIfDisposed();
            if (optionLevel == SocketOptionLevel.Socket && optionName == SocketOptionName.Linger)
            {
                return GetLingerOpt();
            }
            else if (optionLevel == SocketOptionLevel.IP && (optionName == SocketOptionName.AddMembership || optionName == SocketOptionName.DropMembership))
            {
                return GetMulticastOpt(optionName);
            }
            else if (optionLevel == SocketOptionLevel.IPv6 && (optionName == SocketOptionName.AddMembership || optionName == SocketOptionName.DropMembership))
            {
                // Handle IPv6 case
                return GetIPv6MulticastOpt(optionName);
            }

            int optionValue = 0;

            // This can throw ObjectDisposedException.
            SocketError errorCode = SocketPal.GetSockOpt(
                _handle,
                _protocolType,
                optionLevel,
                optionName,
                out optionValue);

            if (NetEventSource.Log.IsEnabled()) NetEventSource.Info(this, $"GetSockOpt returns errorCode:{errorCode}");

            // Throw an appropriate SocketException if the native call fails.
            if (errorCode != SocketError.Success)
            {
                UpdateStatusAfterSocketErrorAndThrowException(errorCode);
            }

            return optionValue;
        }

        public void GetSocketOption(SocketOptionLevel optionLevel, SocketOptionName optionName, byte[] optionValue)
        {
            ThrowIfDisposed();

            int optionLength = optionValue != null ? optionValue.Length : 0;

            // This can throw ObjectDisposedException.
            SocketError errorCode = SocketPal.GetSockOpt(
                _handle,
                _protocolType,
                optionLevel,
                optionName,
                optionValue!,
                ref optionLength);

            if (NetEventSource.Log.IsEnabled()) NetEventSource.Info(this, $"GetSockOpt returns errorCode:{errorCode}");

            // Throw an appropriate SocketException if the native call fails.
            if (errorCode != SocketError.Success)
            {
                UpdateStatusAfterSocketErrorAndThrowException(errorCode);
            }
        }

        public byte[] GetSocketOption(SocketOptionLevel optionLevel, SocketOptionName optionName, int optionLength)
        {
            ThrowIfDisposed();

            byte[] optionValue = new byte[optionLength];
            int realOptionLength = optionLength;

            // This can throw ObjectDisposedException.
            SocketError errorCode = SocketPal.GetSockOpt(
                _handle,
                _protocolType,
                optionLevel,
                optionName,
                optionValue,
                ref realOptionLength);

            if (NetEventSource.Log.IsEnabled()) NetEventSource.Info(this, $"GetSockOpt returns errorCode:{errorCode}");

            // Throw an appropriate SocketException if the native call fails.
            if (errorCode != SocketError.Success)
            {
                UpdateStatusAfterSocketErrorAndThrowException(errorCode);
            }

            if (optionLength != realOptionLength)
            {
                byte[] newOptionValue = new byte[realOptionLength];
                Buffer.BlockCopy(optionValue, 0, newOptionValue, 0, realOptionLength);
                optionValue = newOptionValue;
            }

            return optionValue;
        }

        /// <summary>Gets a socket option value using platform-specific level and name identifiers.</summary>
        /// <param name="optionLevel">The platform-defined option level.</param>
        /// <param name="optionName">The platform-defined option name.</param>
        /// <param name="optionValue">The span into which the retrieved option value should be stored.</param>
        /// <returns>The number of bytes written into <paramref name="optionValue"/> for a successfully retrieved value.</returns>
        /// <exception cref="ObjectDisposedException">The <see cref="Socket"/> has been closed.</exception>
        /// <exception cref="SocketException">An error occurred when attempting to access the socket.</exception>
        /// <remarks>
        /// In general, the GetSocketOption method should be used whenever getting a <see cref="Socket"/> option.
        /// The <see cref="GetRawSocketOption"/> should be used only when <see cref="SocketOptionLevel"/> and <see cref="SocketOptionName"/>
        /// do not expose the required option.
        /// </remarks>
        public int GetRawSocketOption(int optionLevel, int optionName, Span<byte> optionValue)
        {
            ThrowIfDisposed();

            int realOptionLength = optionValue.Length;
            SocketError errorCode = SocketPal.GetRawSockOpt(_handle, optionLevel, optionName, optionValue, ref realOptionLength);

            if (NetEventSource.Log.IsEnabled()) NetEventSource.Info(this, $"GetRawSockOpt optionLevel:{optionLevel} optionName:{optionName} returned errorCode:{errorCode}");

            if (errorCode != SocketError.Success)
            {
                UpdateStatusAfterSocketErrorAndThrowException(errorCode);
            }

            return realOptionLength;
        }

        public void SetIPProtectionLevel(IPProtectionLevel level)
        {
            if (level == IPProtectionLevel.Unspecified)
            {
                throw new ArgumentException(SR.net_sockets_invalid_optionValue_all, nameof(level));
            }

            if (_addressFamily == AddressFamily.InterNetworkV6)
            {
                SocketPal.SetIPProtectionLevel(this, SocketOptionLevel.IPv6, (int)level);
            }
            else if (_addressFamily == AddressFamily.InterNetwork)
            {
                SocketPal.SetIPProtectionLevel(this, SocketOptionLevel.IP, (int)level);
            }
            else
            {
                throw new NotSupportedException(SR.net_invalidversion);
            }
        }

        // Determines the status of the socket.
        public bool Poll(int microSeconds, SelectMode mode)
        {
            ThrowIfDisposed();

            bool status;
            SocketError errorCode = SocketPal.Poll(_handle, microSeconds, mode, out status);
            if (NetEventSource.Log.IsEnabled()) NetEventSource.Info(this, $"Poll returns socketCount:{(int)errorCode}");

            // Throw an appropriate SocketException if the native call fails.
            if (errorCode != SocketError.Success)
            {
                UpdateStatusAfterSocketErrorAndThrowException(errorCode);
            }

            return status;
        }

        // Determines the status of a socket.
        public static void Select(IList? checkRead, IList? checkWrite, IList? checkError, int microSeconds)
        {
            // Validate input parameters.
            if ((checkRead == null || checkRead.Count == 0) && (checkWrite == null || checkWrite.Count == 0) && (checkError == null || checkError.Count == 0))
            {
                throw new ArgumentNullException(null, SR.net_sockets_empty_select);
            }
            const int MaxSelect = 65536;
            if (checkRead != null && checkRead.Count > MaxSelect)
            {
                throw new ArgumentOutOfRangeException(nameof(checkRead), SR.Format(SR.net_sockets_toolarge_select, nameof(checkRead), MaxSelect.ToString()));
            }
            if (checkWrite != null && checkWrite.Count > MaxSelect)
            {
                throw new ArgumentOutOfRangeException(nameof(checkWrite), SR.Format(SR.net_sockets_toolarge_select, nameof(checkWrite), MaxSelect.ToString()));
            }
            if (checkError != null && checkError.Count > MaxSelect)
            {
                throw new ArgumentOutOfRangeException(nameof(checkError), SR.Format(SR.net_sockets_toolarge_select, nameof(checkError), MaxSelect.ToString()));
            }

            SocketError errorCode = SocketPal.Select(checkRead, checkWrite, checkError, microSeconds);

            // Throw an appropriate SocketException if the native call fails.
            if (errorCode != SocketError.Success)
            {
                throw new SocketException((int)errorCode);
            }
        }

        // Routine Description:
        //
        //    BeginConnect - Does an async connect.
        //
        // Arguments:
        //
        //    remoteEP - status line that we wish to parse
        //    Callback - Async Callback Delegate that is called upon Async Completion
        //    State - State used to track callback, set by caller, not required
        //
        // Return Value:
        //
        //    IAsyncResult - Async result used to retrieve result
        public IAsyncResult BeginConnect(EndPoint remoteEP, AsyncCallback? callback, object? state)
        {
            // Validate input parameters.
            if (NetEventSource.Log.IsEnabled()) NetEventSource.Enter(this, remoteEP);
            ThrowIfDisposed();

            if (remoteEP == null)
            {
                throw new ArgumentNullException(nameof(remoteEP));
            }

            if (_isListening)
            {
                throw new InvalidOperationException(SR.net_sockets_mustnotlisten);
            }

            if (_isConnected)
            {
                throw new SocketException((int)SocketError.IsConnected);
            }


            DnsEndPoint? dnsEP = remoteEP as DnsEndPoint;
            if (dnsEP != null)
            {
                ValidateForMultiConnect(isMultiEndpoint: true); // needs to come before CanTryAddressFamily call

                if (dnsEP.AddressFamily != AddressFamily.Unspecified && !CanTryAddressFamily(dnsEP.AddressFamily))
                {
                    throw new NotSupportedException(SR.net_invalidversion);
                }

                return BeginConnect(dnsEP.Host, dnsEP.Port, callback, state);
            }

            ValidateForMultiConnect(isMultiEndpoint: false);
            return UnsafeBeginConnect(remoteEP, callback, state, flowContext: true);
        }

        private bool CanUseConnectEx(EndPoint remoteEP)
        {
            Debug.Assert(remoteEP.GetType() != typeof(DnsEndPoint));

            // ConnectEx supports connection-oriented sockets.
            // The socket must be bound before calling ConnectEx.
            //     In case of IPEndPoint, the Socket will be bound using WildcardBindForConnectIfNecessary.
            // Unix sockets are not supported by ConnectEx.

            return (_socketType == SocketType.Stream) &&
                   (_rightEndPoint != null || remoteEP.GetType() == typeof(IPEndPoint)) &&
                   (remoteEP.AddressFamily != AddressFamily.Unix);
        }

        internal IAsyncResult UnsafeBeginConnect(EndPoint remoteEP, AsyncCallback? callback, object? state, bool flowContext = false)
        {
            if (CanUseConnectEx(remoteEP))
            {
                return BeginConnectEx(remoteEP, flowContext, callback, state);
            }

            EndPoint endPointSnapshot = remoteEP;
            var asyncResult = new ConnectAsyncResult(this, endPointSnapshot, state, callback);

            // For connectionless protocols, Connect is not an I/O call.
            Connect(remoteEP);
            asyncResult.FinishPostingAsyncOp();

            // Synchronously complete the I/O and call the user's callback.
            asyncResult.InvokeCallback();
            return asyncResult;
        }

        public IAsyncResult BeginConnect(string host, int port, AsyncCallback? requestCallback, object? state)
        {
            if (NetEventSource.Log.IsEnabled()) NetEventSource.Enter(this, host);
            ThrowIfDisposed();

            if (host == null)
            {
                throw new ArgumentNullException(nameof(host));
            }
            if (!TcpValidationHelpers.ValidatePortNumber(port))
            {
                throw new ArgumentOutOfRangeException(nameof(port));
            }
            if (_addressFamily != AddressFamily.InterNetwork && _addressFamily != AddressFamily.InterNetworkV6)
            {
                throw new NotSupportedException(SR.net_invalidversion);
            }

            if (_isListening)
            {
                throw new InvalidOperationException(SR.net_sockets_mustnotlisten);
            }

            if (_isConnected)
            {
                throw new SocketException((int)SocketError.IsConnected);
            }

            IPAddress? parsedAddress;
            if (IPAddress.TryParse(host, out parsedAddress))
            {
                IAsyncResult r = BeginConnect(parsedAddress, port, requestCallback, state);
                if (NetEventSource.Log.IsEnabled()) NetEventSource.Exit(this, r);
                return r;
            }

            ValidateForMultiConnect(isMultiEndpoint: true);

            // Here, want to flow the context.  No need to lock.
            MultipleAddressConnectAsyncResult result = new MultipleAddressConnectAsyncResult(null, port, this, state, requestCallback);
            result.StartPostingAsyncOp(false);

            IAsyncResult dnsResult = Dns.BeginGetHostAddresses(host, new AsyncCallback(DnsCallback), result);
            if (dnsResult.CompletedSynchronously)
            {
                if (DoDnsCallback(dnsResult, result))
                {
                    result.InvokeCallback();
                }
            }

            // Done posting.
            result.FinishPostingAsyncOp(ref Caches.ConnectClosureCache);

            if (NetEventSource.Log.IsEnabled()) NetEventSource.Exit(this, result);
            return result;
        }

        public IAsyncResult BeginConnect(IPAddress address, int port, AsyncCallback? requestCallback, object? state)
        {
            if (NetEventSource.Log.IsEnabled()) NetEventSource.Enter(this, address);
            ThrowIfDisposed();

            if (address == null)
            {
                throw new ArgumentNullException(nameof(address));
            }
            if (!TcpValidationHelpers.ValidatePortNumber(port))
            {
                throw new ArgumentOutOfRangeException(nameof(port));
            }

            if (_isConnected)
            {
                throw new SocketException((int)SocketError.IsConnected);
            }

            ValidateForMultiConnect(isMultiEndpoint: false); // needs to be called before CanTryAddressFamily

            if (!CanTryAddressFamily(address.AddressFamily))
            {
                throw new NotSupportedException(SR.net_invalidversion);
            }

            IAsyncResult result = BeginConnect(new IPEndPoint(address, port), requestCallback, state);
            if (NetEventSource.Log.IsEnabled()) NetEventSource.Exit(this, result);
            return result;
        }

        public IAsyncResult BeginConnect(IPAddress[] addresses, int port, AsyncCallback? requestCallback, object? state)
        {
            if (NetEventSource.Log.IsEnabled()) NetEventSource.Enter(this, addresses);
            ThrowIfDisposed();

            if (addresses == null)
            {
                throw new ArgumentNullException(nameof(addresses));
            }
            if (addresses.Length == 0)
            {
                throw new ArgumentException(SR.net_invalidAddressList, nameof(addresses));
            }
            if (!TcpValidationHelpers.ValidatePortNumber(port))
            {
                throw new ArgumentOutOfRangeException(nameof(port));
            }
            if (_addressFamily != AddressFamily.InterNetwork && _addressFamily != AddressFamily.InterNetworkV6)
            {
                throw new NotSupportedException(SR.net_invalidversion);
            }

            if (_isListening)
            {
                throw new InvalidOperationException(SR.net_sockets_mustnotlisten);
            }

            if (_isConnected)
            {
                throw new SocketException((int)SocketError.IsConnected);
            }

            ValidateForMultiConnect(isMultiEndpoint: true);

            // Set up the result to capture the context.  No need for a lock.
            MultipleAddressConnectAsyncResult result = new MultipleAddressConnectAsyncResult(addresses, port, this, state, requestCallback);
            result.StartPostingAsyncOp(false);

            if (DoMultipleAddressConnectCallback(PostOneBeginConnect(result), result))
            {
                // If the call completes synchronously, invoke the callback from here.
                result.InvokeCallback();
            }

            // Finished posting async op.  Possibly will call callback.
            result.FinishPostingAsyncOp(ref Caches.ConnectClosureCache);

            if (NetEventSource.Log.IsEnabled()) NetEventSource.Exit(this, result);
            return result;
        }

        public IAsyncResult BeginDisconnect(bool reuseSocket, AsyncCallback? callback, object? state)
        {
            if (NetEventSource.Log.IsEnabled()) NetEventSource.Enter(this);
            ThrowIfDisposed();

            // Start context-flowing op.  No need to lock - we don't use the context till the callback.
            DisconnectOverlappedAsyncResult asyncResult = new DisconnectOverlappedAsyncResult(this, state, callback);
            asyncResult.StartPostingAsyncOp(false);

            // Post the disconnect.
            DoBeginDisconnect(reuseSocket, asyncResult);

            // Finish flowing (or call the callback), and return.
            asyncResult.FinishPostingAsyncOp();
            return asyncResult;
        }

        private void DoBeginDisconnect(bool reuseSocket, DisconnectOverlappedAsyncResult asyncResult)
        {
            if (NetEventSource.Log.IsEnabled()) NetEventSource.Enter(this);
            SocketError errorCode = SocketError.Success;

            errorCode = SocketPal.DisconnectAsync(this, _handle, reuseSocket, asyncResult);

            if (errorCode == SocketError.Success)
            {
                SetToDisconnected();
                _remoteEndPoint = null;
            }

            if (NetEventSource.Log.IsEnabled()) NetEventSource.Info(this, $"UnsafeNclNativeMethods.OSSOCK.DisConnectEx returns:{errorCode}");

            // If the call failed, update our status and throw
            if (!CheckErrorAndUpdateStatus(errorCode))
            {
                throw new SocketException((int)errorCode);
            }

            if (NetEventSource.Log.IsEnabled()) NetEventSource.Exit(this, asyncResult);
        }

        public void Disconnect(bool reuseSocket)
        {
            if (NetEventSource.Log.IsEnabled()) NetEventSource.Enter(this);
            ThrowIfDisposed();

            SocketError errorCode = SocketError.Success;

            // This can throw ObjectDisposedException (handle, and retrieving the delegate).
            errorCode = SocketPal.Disconnect(this, _handle, reuseSocket);

            if (NetEventSource.Log.IsEnabled()) NetEventSource.Info(this, $"UnsafeNclNativeMethods.OSSOCK.DisConnectEx returns:{errorCode}");

            if (errorCode != SocketError.Success)
            {
                UpdateStatusAfterSocketErrorAndThrowException(errorCode);
            }

            SetToDisconnected();
            _remoteEndPoint = null;

            if (NetEventSource.Log.IsEnabled()) NetEventSource.Exit(this);
        }

        // Routine Description:
        //
        //    EndConnect - Called after receiving callback from BeginConnect,
        //     in order to retrieve the result of async call
        //
        // Arguments:
        //
        //    AsyncResult - the AsyncResult Returned from BeginConnect call
        //
        // Return Value:
        //
        //    int - Return code from async Connect, 0 for success, SocketError.NotConnected otherwise
        public void EndConnect(IAsyncResult asyncResult)
        {
            if (NetEventSource.Log.IsEnabled()) NetEventSource.Enter(this, asyncResult);
            ThrowIfDisposed();

            // Validate input parameters.
            if (asyncResult == null)
            {
                throw new ArgumentNullException(nameof(asyncResult));
            }

            ContextAwareResult? castedAsyncResult =
                asyncResult as ConnectOverlappedAsyncResult ??
                asyncResult as MultipleAddressConnectAsyncResult ??
                (ContextAwareResult?)(asyncResult as ConnectAsyncResult);

            if (castedAsyncResult == null || castedAsyncResult.AsyncObject != this)
            {
                throw new ArgumentException(SR.net_io_invalidasyncresult, nameof(asyncResult));
            }
            if (castedAsyncResult.EndCalled)
            {
                throw new InvalidOperationException(SR.Format(SR.net_io_invalidendcall, "EndConnect"));
            }

            castedAsyncResult.InternalWaitForCompletion();
            castedAsyncResult.EndCalled = true;

            if (NetEventSource.Log.IsEnabled()) NetEventSource.Info(this, $"asyncResult:{asyncResult}");

            Exception? ex = castedAsyncResult.Result as Exception;
            if (ex != null || (SocketError)castedAsyncResult.ErrorCode != SocketError.Success)
            {
                if (ex == null)
                {
                    SocketError errorCode = (SocketError)castedAsyncResult.ErrorCode;
                    UpdateConnectSocketErrorForDisposed(ref errorCode);
                    // Update the internal state of this socket according to the error before throwing.
                    SocketException se = SocketExceptionFactory.CreateSocketException((int)errorCode, castedAsyncResult.RemoteEndPoint);
                    UpdateStatusAfterSocketError(se);
                    ex = se;
                }

                if (NetEventSource.Log.IsEnabled()) NetEventSource.Error(this, ex);
                ExceptionDispatchInfo.Throw(ex);
            }

            if (NetEventSource.Log.IsEnabled())
            {
                NetEventSource.Connected(this, LocalEndPoint, RemoteEndPoint);
                NetEventSource.Exit(this, "");
            }
        }

        public void EndDisconnect(IAsyncResult asyncResult)
        {
            if (NetEventSource.Log.IsEnabled()) NetEventSource.Enter(this, asyncResult);
            ThrowIfDisposed();

            if (asyncResult == null)
            {
                throw new ArgumentNullException(nameof(asyncResult));
            }

            //get async result and check for errors
            LazyAsyncResult? castedAsyncResult = asyncResult as LazyAsyncResult;
            if (castedAsyncResult == null || castedAsyncResult.AsyncObject != this)
            {
                throw new ArgumentException(SR.net_io_invalidasyncresult, nameof(asyncResult));
            }
            if (castedAsyncResult.EndCalled)
            {
                throw new InvalidOperationException(SR.Format(SR.net_io_invalidendcall, nameof(EndDisconnect)));
            }

            //wait for completion if it hasn't occurred
            castedAsyncResult.InternalWaitForCompletion();
            castedAsyncResult.EndCalled = true;

            if (NetEventSource.Log.IsEnabled()) NetEventSource.Info(this);

            //
            // if the asynchronous native call failed asynchronously
            // we'll throw a SocketException
            //
            if ((SocketError)castedAsyncResult.ErrorCode != SocketError.Success)
            {
                UpdateStatusAfterSocketErrorAndThrowException((SocketError)castedAsyncResult.ErrorCode);
            }

            if (NetEventSource.Log.IsEnabled()) NetEventSource.Exit(this);
        }

        // Routine Description:
        //
        //    BeginSend - Async implementation of Send call, mirrored after BeginReceive
        //    This routine may go pending at which time,
        //    but any case the callback Delegate will be called upon completion
        //
        // Arguments:
        //
        //    WriteBuffer - status line that we wish to parse
        //    Index - Offset into WriteBuffer to begin sending from
        //    Size - Size of Buffer to transmit
        //    Callback - Delegate function that holds callback, called on completion of I/O
        //    State - State used to track callback, set by caller, not required
        //
        // Return Value:
        //
        //    IAsyncResult - Async result used to retrieve result
        public IAsyncResult BeginSend(byte[] buffer, int offset, int size, SocketFlags socketFlags, AsyncCallback? callback, object? state)
        {
            SocketError errorCode;
            IAsyncResult? result = BeginSend(buffer, offset, size, socketFlags, out errorCode, callback, state);
            if (errorCode != SocketError.Success && errorCode != SocketError.IOPending)
            {
                throw new SocketException((int)errorCode);
            }
            return result!;
        }

        public IAsyncResult? BeginSend(byte[] buffer, int offset, int size, SocketFlags socketFlags, out SocketError errorCode, AsyncCallback? callback, object? state)
        {
            if (NetEventSource.Log.IsEnabled()) NetEventSource.Enter(this);
            ThrowIfDisposed();

            // Validate input parameters.
            if (buffer == null)
            {
                throw new ArgumentNullException(nameof(buffer));
            }
            if (offset < 0 || offset > buffer.Length)
            {
                throw new ArgumentOutOfRangeException(nameof(offset));
            }
            if (size < 0 || size > buffer.Length - offset)
            {
                throw new ArgumentOutOfRangeException(nameof(size));
            }

            // We need to flow the context here.  But we don't need to lock the context - we don't use it until the callback.
            OverlappedAsyncResult? asyncResult = new OverlappedAsyncResult(this, state, callback);
            asyncResult.StartPostingAsyncOp(false);

            // Run the send with this asyncResult.
            errorCode = DoBeginSend(buffer, offset, size, socketFlags, asyncResult);

            if (errorCode != SocketError.Success && errorCode != SocketError.IOPending)
            {
                asyncResult = null;
            }
            else
            {
                // We're not throwing, so finish the async op posting code so we can return to the user.
                // If the operation already finished, the callback will be called from here.
                asyncResult.FinishPostingAsyncOp(ref Caches.SendClosureCache);
            }

            if (NetEventSource.Log.IsEnabled()) NetEventSource.Exit(this, asyncResult);
            return asyncResult;
        }

        private SocketError DoBeginSend(byte[] buffer, int offset, int size, SocketFlags socketFlags, OverlappedAsyncResult asyncResult)
        {
            if (NetEventSource.Log.IsEnabled()) NetEventSource.Info(this, $"SRC:{LocalEndPoint} DST:{RemoteEndPoint} size:{size} asyncResult:{asyncResult}");

            SocketError errorCode = SocketPal.SendAsync(_handle, buffer, offset, size, socketFlags, asyncResult);

            if (NetEventSource.Log.IsEnabled()) NetEventSource.Info(this, $"SendAsync returns:{errorCode} size:{size} AsyncResult:{asyncResult}");

            // If the call failed, update our status
            if (!CheckErrorAndUpdateStatus(errorCode))
            {
                UpdateSendSocketErrorForDisposed(ref errorCode);
            }

            return errorCode;
        }

        public IAsyncResult BeginSend(IList<ArraySegment<byte>> buffers, SocketFlags socketFlags, AsyncCallback? callback, object? state)
        {
            SocketError errorCode;
            IAsyncResult? result = BeginSend(buffers, socketFlags, out errorCode, callback, state);
            if (errorCode != SocketError.Success && errorCode != SocketError.IOPending)
            {
                throw new SocketException((int)errorCode);
            }
            return result!;
        }

        public IAsyncResult? BeginSend(IList<ArraySegment<byte>> buffers, SocketFlags socketFlags, out SocketError errorCode, AsyncCallback? callback, object? state)
        {
            if (NetEventSource.Log.IsEnabled()) NetEventSource.Enter(this);
            ThrowIfDisposed();

            // Validate input parameters.
            if (buffers == null)
            {
                throw new ArgumentNullException(nameof(buffers));
            }

            if (buffers.Count == 0)
            {
                throw new ArgumentException(SR.Format(SR.net_sockets_zerolist, nameof(buffers)), nameof(buffers));
            }

            // We need to flow the context here.  But we don't need to lock the context - we don't use it until the callback.
            OverlappedAsyncResult? asyncResult = new OverlappedAsyncResult(this, state, callback);
            asyncResult.StartPostingAsyncOp(false);

            // Run the send with this asyncResult.
            errorCode = DoBeginSend(buffers, socketFlags, asyncResult);

            // We're not throwing, so finish the async op posting code so we can return to the user.
            // If the operation already finished, the callback will be called from here.
            asyncResult.FinishPostingAsyncOp(ref Caches.SendClosureCache);

            if (errorCode != SocketError.Success && errorCode != SocketError.IOPending)
            {
                asyncResult = null;
            }

            if (NetEventSource.Log.IsEnabled()) NetEventSource.Exit(this, asyncResult);
            return asyncResult;
        }

        private SocketError DoBeginSend(IList<ArraySegment<byte>> buffers, SocketFlags socketFlags, OverlappedAsyncResult asyncResult)
        {
            if (NetEventSource.Log.IsEnabled()) NetEventSource.Info(this, $"SRC:{LocalEndPoint} DST:{RemoteEndPoint} buffers:{buffers} asyncResult:{asyncResult}");

            SocketError errorCode = SocketPal.SendAsync(_handle, buffers, socketFlags, asyncResult);

            if (NetEventSource.Log.IsEnabled()) NetEventSource.Info(this, $"SendAsync returns:{errorCode} returning AsyncResult:{asyncResult}");

            // If the call failed, update our status
            if (!CheckErrorAndUpdateStatus(errorCode))
            {
                UpdateSendSocketErrorForDisposed(ref errorCode);
            }

            return errorCode;
        }

        // Routine Description:
        //
        //    EndSend -  Called by user code after I/O is done or the user wants to wait.
        //                 until Async completion, needed to retrieve error result from call
        //
        // Arguments:
        //
        //    AsyncResult - the AsyncResult Returned from BeginSend call
        //
        // Return Value:
        //
        //    int - Number of bytes transferred
        public int EndSend(IAsyncResult asyncResult)
        {
            SocketError errorCode;
            int bytesTransferred = EndSend(asyncResult, out errorCode);
            if (errorCode != SocketError.Success)
            {
                throw new SocketException((int)errorCode);
            }
            return bytesTransferred;
        }

        public int EndSend(IAsyncResult asyncResult, out SocketError errorCode)
        {
            if (NetEventSource.Log.IsEnabled()) NetEventSource.Enter(this, asyncResult);
            ThrowIfDisposed();

            // Validate input parameters.
            if (asyncResult == null)
            {
                throw new ArgumentNullException(nameof(asyncResult));
            }

            OverlappedAsyncResult? castedAsyncResult = asyncResult as OverlappedAsyncResult;
            if (castedAsyncResult == null || castedAsyncResult.AsyncObject != this)
            {
                throw new ArgumentException(SR.net_io_invalidasyncresult, nameof(asyncResult));
            }
            if (castedAsyncResult.EndCalled)
            {
                throw new InvalidOperationException(SR.Format(SR.net_io_invalidendcall, "EndSend"));
            }

            int bytesTransferred = castedAsyncResult.InternalWaitForCompletionInt32Result();
            castedAsyncResult.EndCalled = true;

            if (NetEventSource.Log.IsEnabled()) NetEventSource.Info(this, $"bytesTransffered:{bytesTransferred}");

            // Throw an appropriate SocketException if the native call failed asynchronously.
            errorCode = (SocketError)castedAsyncResult.ErrorCode;
            if (errorCode != SocketError.Success)
            {
                UpdateSendSocketErrorForDisposed(ref errorCode);
                // Update the internal state of this socket according to the error before throwing.
                UpdateStatusAfterSocketError(errorCode);
                if (NetEventSource.Log.IsEnabled())
                {
                    NetEventSource.Error(this, new SocketException((int)errorCode));
                    NetEventSource.Exit(this, 0);
                }
                return 0;
            }

            if (NetEventSource.Log.IsEnabled()) NetEventSource.Exit(this, bytesTransferred);
            return bytesTransferred;
        }

        public IAsyncResult BeginSendFile(string fileName, AsyncCallback? callback, object? state)
        {
            return BeginSendFile(fileName, null, null, TransmitFileOptions.UseDefaultWorkerThread, callback, state);
        }

        public IAsyncResult BeginSendFile(string? fileName, byte[]? preBuffer, byte[]? postBuffer, TransmitFileOptions flags, AsyncCallback? callback, object? state)
        {
            if (NetEventSource.Log.IsEnabled()) NetEventSource.Enter(this);

            ThrowIfDisposed();

            if (!Connected)
            {
                throw new NotSupportedException(SR.net_notconnected);
            }

            if (NetEventSource.Log.IsEnabled()) NetEventSource.Info(this, $"::DoBeginSendFile() SRC:{LocalEndPoint} DST:{RemoteEndPoint} fileName:{fileName}");

            IAsyncResult asyncResult = BeginSendFileInternal(fileName, preBuffer, postBuffer, flags, callback, state);

            if (NetEventSource.Log.IsEnabled()) NetEventSource.Exit(this, asyncResult);
            return asyncResult;
        }

        public void EndSendFile(IAsyncResult asyncResult)
        {
            if (NetEventSource.Log.IsEnabled()) NetEventSource.Enter(this, asyncResult);

            ThrowIfDisposed();

            if (asyncResult == null)
            {
                throw new ArgumentNullException(nameof(asyncResult));
            }

            EndSendFileInternal(asyncResult);

            if (NetEventSource.Log.IsEnabled()) NetEventSource.Exit(this);
        }

        // Routine Description:
        //
        //    BeginSendTo - Async implementation of SendTo,
        //
        //    This routine may go pending at which time,
        //    but any case the callback Delegate will be called upon completion
        //
        // Arguments:
        //
        //    WriteBuffer - Buffer to transmit
        //    Index - Offset into WriteBuffer to begin sending from
        //    Size - Size of Buffer to transmit
        //    Flags - Specific Socket flags to pass to winsock
        //    remoteEP - EndPoint to transmit To
        //    Callback - Delegate function that holds callback, called on completion of I/O
        //    State - State used to track callback, set by caller, not required
        //
        // Return Value:
        //
        //    IAsyncResult - Async result used to retrieve result
        public IAsyncResult BeginSendTo(byte[] buffer, int offset, int size, SocketFlags socketFlags, EndPoint remoteEP, AsyncCallback? callback, object? state)
        {
            if (NetEventSource.Log.IsEnabled()) NetEventSource.Enter(this);
            ThrowIfDisposed();

            // Validate input parameters.
            if (buffer == null)
            {
                throw new ArgumentNullException(nameof(buffer));
            }
            if (remoteEP == null)
            {
                throw new ArgumentNullException(nameof(remoteEP));
            }
            if (offset < 0 || offset > buffer.Length)
            {
                throw new ArgumentOutOfRangeException(nameof(offset));
            }
            if (size < 0 || size > buffer.Length - offset)
            {
                throw new ArgumentOutOfRangeException(nameof(size));
            }

            Internals.SocketAddress socketAddress = Serialize(ref remoteEP);

            // Set up the async result and indicate to flow the context.
            OverlappedAsyncResult asyncResult = new OverlappedAsyncResult(this, state, callback);
            asyncResult.StartPostingAsyncOp(false);

            // Post the send.
            DoBeginSendTo(buffer, offset, size, socketFlags, remoteEP, socketAddress, asyncResult);

            // Finish, possibly posting the callback.  The callback won't be posted before this point is reached.
            asyncResult.FinishPostingAsyncOp(ref Caches.SendClosureCache);

            if (NetEventSource.Log.IsEnabled()) NetEventSource.Exit(this, asyncResult);
            return asyncResult;
        }

        private void DoBeginSendTo(byte[] buffer, int offset, int size, SocketFlags socketFlags, EndPoint endPointSnapshot, Internals.SocketAddress socketAddress, OverlappedAsyncResult asyncResult)
        {
            if (NetEventSource.Log.IsEnabled()) NetEventSource.Info(this, $"size:{size}");

            EndPoint? oldEndPoint = _rightEndPoint;

            // Guarantee to call CheckAsyncCallOverlappedResult if we call SetUnamangedStructures with a cache in order to
            // avoid a Socket leak in case of error.
            SocketError errorCode = SocketError.SocketError;
            try
            {
                if (_rightEndPoint == null)
                {
                    _rightEndPoint = endPointSnapshot;
                }

                errorCode = SocketPal.SendToAsync(_handle, buffer, offset, size, socketFlags, socketAddress, asyncResult);

                if (NetEventSource.Log.IsEnabled()) NetEventSource.Info(this, $"SendToAsync returns:{errorCode} size:{size} returning AsyncResult:{asyncResult}");
            }
            catch (ObjectDisposedException)
            {
                _rightEndPoint = oldEndPoint;
                throw;
            }

            // Throw an appropriate SocketException if the native call fails synchronously.
            if (!CheckErrorAndUpdateStatus(errorCode))
            {
                UpdateSendSocketErrorForDisposed(ref errorCode);
                // Update the internal state of this socket according to the error before throwing.
                _rightEndPoint = oldEndPoint;

                throw new SocketException((int)errorCode);
            }

            if (NetEventSource.Log.IsEnabled()) NetEventSource.Info(this, $"size:{size} returning AsyncResult:{asyncResult}");
        }

        // Routine Description:
        //
        //    EndSendTo -  Called by user code after I/O is done or the user wants to wait.
        //                 until Async completion, needed to retrieve error result from call
        //
        // Arguments:
        //
        //    AsyncResult - the AsyncResult Returned from BeginSend call
        //
        // Return Value:
        //
        //    int - Number of bytes transferred
        public int EndSendTo(IAsyncResult asyncResult)
        {
            if (NetEventSource.Log.IsEnabled()) NetEventSource.Enter(this, asyncResult);

            ThrowIfDisposed();

            // Validate input parameters.
            if (asyncResult == null)
            {
                throw new ArgumentNullException(nameof(asyncResult));
            }

            OverlappedAsyncResult? castedAsyncResult = asyncResult as OverlappedAsyncResult;
            if (castedAsyncResult == null || castedAsyncResult.AsyncObject != this)
            {
                throw new ArgumentException(SR.net_io_invalidasyncresult, nameof(asyncResult));
            }
            if (castedAsyncResult.EndCalled)
            {
                throw new InvalidOperationException(SR.Format(SR.net_io_invalidendcall, "EndSendTo"));
            }

            int bytesTransferred = castedAsyncResult.InternalWaitForCompletionInt32Result();
            castedAsyncResult.EndCalled = true;

            if (NetEventSource.Log.IsEnabled()) NetEventSource.Info(this, $"bytesTransferred:{bytesTransferred}");

            // Throw an appropriate SocketException if the native call failed asynchronously.
            SocketError errorCode = (SocketError)castedAsyncResult.ErrorCode;
            if (errorCode != SocketError.Success)
            {
                UpdateSendSocketErrorForDisposed(ref errorCode);
                UpdateStatusAfterSocketErrorAndThrowException(errorCode);
            }

            if (NetEventSource.Log.IsEnabled()) NetEventSource.Exit(this, bytesTransferred);
            return bytesTransferred;
        }

        // Routine Description:
        //
        //    BeginReceive - Async implementation of Recv call,
        //
        //    Called when we want to start an async receive.
        //    We kick off the receive, and if it completes synchronously we'll
        //    call the callback. Otherwise we'll return an IASyncResult, which
        //    the caller can use to wait on or retrieve the final status, as needed.
        //
        //    Uses Winsock 2 overlapped I/O.
        //
        // Arguments:
        //
        //    ReadBuffer - status line that we wish to parse
        //    Index - Offset into ReadBuffer to begin reading from
        //    Size - Size of Buffer to recv
        //    Callback - Delegate function that holds callback, called on completion of I/O
        //    State - State used to track callback, set by caller, not required
        //
        // Return Value:
        //
        //    IAsyncResult - Async result used to retrieve result
        public IAsyncResult BeginReceive(byte[] buffer, int offset, int size, SocketFlags socketFlags, AsyncCallback? callback, object? state)
        {
            SocketError errorCode;
            IAsyncResult? result = BeginReceive(buffer, offset, size, socketFlags, out errorCode, callback, state);
            if (errorCode != SocketError.Success && errorCode != SocketError.IOPending)
            {
                throw new SocketException((int)errorCode);
            }
            return result!;
        }

        public IAsyncResult? BeginReceive(byte[] buffer, int offset, int size, SocketFlags socketFlags, out SocketError errorCode, AsyncCallback? callback, object? state)
        {
            if (NetEventSource.Log.IsEnabled()) NetEventSource.Enter(this);

            ThrowIfDisposed();

            // Validate input parameters.
            if (buffer == null)
            {
                throw new ArgumentNullException(nameof(buffer));
            }
            if (offset < 0 || offset > buffer.Length)
            {
                throw new ArgumentOutOfRangeException(nameof(offset));
            }
            if (size < 0 || size > buffer.Length - offset)
            {
                throw new ArgumentOutOfRangeException(nameof(size));
            }

            // We need to flow the context here.  But we don't need to lock the context - we don't use it until the callback.
            OverlappedAsyncResult? asyncResult = new OverlappedAsyncResult(this, state, callback);
            asyncResult.StartPostingAsyncOp(false);

            // Run the receive with this asyncResult.
            errorCode = DoBeginReceive(buffer, offset, size, socketFlags, asyncResult);

            if (errorCode != SocketError.Success && errorCode != SocketError.IOPending)
            {
                asyncResult = null;
            }
            else
            {
                // We're not throwing, so finish the async op posting code so we can return to the user.
                // If the operation already finished, the callback will be called from here.
                asyncResult.FinishPostingAsyncOp(ref Caches.ReceiveClosureCache);
            }

            if (NetEventSource.Log.IsEnabled()) NetEventSource.Exit(this, asyncResult);
            return asyncResult;
        }

        private SocketError DoBeginReceive(byte[] buffer, int offset, int size, SocketFlags socketFlags, OverlappedAsyncResult asyncResult)
        {
            if (NetEventSource.Log.IsEnabled()) NetEventSource.Info(this, $"size:{size}");

#if DEBUG
            IntPtr lastHandle = _handle.DangerousGetHandle();
#endif
            SocketError errorCode = SocketPal.ReceiveAsync(_handle, buffer, offset, size, socketFlags, asyncResult);

            if (NetEventSource.Log.IsEnabled()) NetEventSource.Info(this, $"ReceiveAsync returns:{errorCode} returning AsyncResult:{asyncResult}");

            UpdateReceiveSocketErrorForDisposed(ref errorCode, bytesTransferred: 0);
            if (CheckErrorAndUpdateStatus(errorCode))
            {
#if DEBUG
                _lastReceiveHandle = lastHandle;
                _lastReceiveThread = Environment.CurrentManagedThreadId;
                _lastReceiveTick = Environment.TickCount;
#endif
            }

            return errorCode;
        }

        public IAsyncResult BeginReceive(IList<ArraySegment<byte>> buffers, SocketFlags socketFlags, AsyncCallback? callback, object? state)
        {
            SocketError errorCode;
            IAsyncResult? result = BeginReceive(buffers, socketFlags, out errorCode, callback, state);
            if (errorCode != SocketError.Success && errorCode != SocketError.IOPending)
            {
                throw new SocketException((int)errorCode);
            }
            return result!;
        }

        public IAsyncResult? BeginReceive(IList<ArraySegment<byte>> buffers, SocketFlags socketFlags, out SocketError errorCode, AsyncCallback? callback, object? state)
        {
            if (NetEventSource.Log.IsEnabled()) NetEventSource.Enter(this);

            ThrowIfDisposed();

            // Validate input parameters.
            if (buffers == null)
            {
                throw new ArgumentNullException(nameof(buffers));
            }

            if (buffers.Count == 0)
            {
                throw new ArgumentException(SR.Format(SR.net_sockets_zerolist, nameof(buffers)), nameof(buffers));
            }

            // We need to flow the context here.  But we don't need to lock the context - we don't use it until the callback.
            OverlappedAsyncResult? asyncResult = new OverlappedAsyncResult(this, state, callback);
            asyncResult.StartPostingAsyncOp(false);

            // Run the receive with this asyncResult.
            errorCode = DoBeginReceive(buffers, socketFlags, asyncResult);

            if (errorCode != SocketError.Success && errorCode != SocketError.IOPending)
            {
                asyncResult = null;
            }
            else
            {
                // We're not throwing, so finish the async op posting code so we can return to the user.
                // If the operation already finished, the callback will be called from here.
                asyncResult.FinishPostingAsyncOp(ref Caches.ReceiveClosureCache);
            }

            if (NetEventSource.Log.IsEnabled()) NetEventSource.Exit(this, asyncResult);
            return asyncResult;
        }

        private SocketError DoBeginReceive(IList<ArraySegment<byte>> buffers, SocketFlags socketFlags, OverlappedAsyncResult asyncResult)
        {
#if DEBUG
            IntPtr lastHandle = _handle.DangerousGetHandle();
#endif
            SocketError errorCode = SocketPal.ReceiveAsync(_handle, buffers, socketFlags, asyncResult);

            if (NetEventSource.Log.IsEnabled()) NetEventSource.Info(this, $"ReceiveAsync returns:{errorCode} returning AsyncResult:{asyncResult}");

            UpdateReceiveSocketErrorForDisposed(ref errorCode, bytesTransferred: 0);
            if (!CheckErrorAndUpdateStatus(errorCode))
            {
            }
#if DEBUG
            else
            {
                _lastReceiveHandle = lastHandle;
                _lastReceiveThread = Environment.CurrentManagedThreadId;
                _lastReceiveTick = Environment.TickCount;
            }
#endif

            return errorCode;
        }

#if DEBUG
        private IntPtr _lastReceiveHandle;
        private int _lastReceiveThread;
        private int _lastReceiveTick;
#endif

        // Routine Description:
        //
        //    EndReceive -  Called when I/O is done or the user wants to wait. If
        //              the I/O isn't done, we'll wait for it to complete, and then we'll return
        //              the bytes of I/O done.
        //
        // Arguments:
        //
        //    AsyncResult - the AsyncResult Returned from BeginSend call
        //
        // Return Value:
        //
        //    int - Number of bytes transferred
        public int EndReceive(IAsyncResult asyncResult)
        {
            SocketError errorCode;
            int bytesTransferred = EndReceive(asyncResult, out errorCode);
            if (errorCode != SocketError.Success)
            {
                throw new SocketException((int)errorCode);
            }
            return bytesTransferred;
        }

        public int EndReceive(IAsyncResult asyncResult, out SocketError errorCode)
        {
            if (NetEventSource.Log.IsEnabled()) NetEventSource.Enter(this, asyncResult);

            ThrowIfDisposed();

            // Validate input parameters.
            if (asyncResult == null)
            {
                throw new ArgumentNullException(nameof(asyncResult));
            }

            OverlappedAsyncResult? castedAsyncResult = asyncResult as OverlappedAsyncResult;
            if (castedAsyncResult == null || castedAsyncResult.AsyncObject != this)
            {
                throw new ArgumentException(SR.net_io_invalidasyncresult, nameof(asyncResult));
            }
            if (castedAsyncResult.EndCalled)
            {
                throw new InvalidOperationException(SR.Format(SR.net_io_invalidendcall, "EndReceive"));
            }

            int bytesTransferred = castedAsyncResult.InternalWaitForCompletionInt32Result();
            castedAsyncResult.EndCalled = true;

            // Throw an appropriate SocketException if the native call failed asynchronously.
            errorCode = (SocketError)castedAsyncResult.ErrorCode;

            UpdateReceiveSocketErrorForDisposed(ref errorCode, bytesTransferred);
            if (errorCode != SocketError.Success)
            {
                // Update the internal state of this socket according to the error before throwing.
                UpdateStatusAfterSocketError(errorCode);
                if (NetEventSource.Log.IsEnabled())
                {
                    NetEventSource.Error(this, new SocketException((int)errorCode));
                    NetEventSource.Exit(this, 0);
                }
                return 0;
            }
            if (NetEventSource.Log.IsEnabled()) NetEventSource.Exit(this, bytesTransferred);
            return bytesTransferred;
        }

        public IAsyncResult BeginReceiveMessageFrom(byte[] buffer, int offset, int size, SocketFlags socketFlags, ref EndPoint remoteEP, AsyncCallback? callback, object? state)
        {
            if (NetEventSource.Log.IsEnabled())
            {
                NetEventSource.Enter(this);
                NetEventSource.Info(this, $"size:{size}");
            }

            ThrowIfDisposed();
            if (buffer == null)
            {
                throw new ArgumentNullException(nameof(buffer));
            }
            if (remoteEP == null)
            {
                throw new ArgumentNullException(nameof(remoteEP));
            }
            if (!CanTryAddressFamily(remoteEP.AddressFamily))
            {
                throw new ArgumentException(SR.Format(SR.net_InvalidEndPointAddressFamily, remoteEP.AddressFamily, _addressFamily), nameof(remoteEP));
            }
            if (offset < 0 || offset > buffer.Length)
            {
                throw new ArgumentOutOfRangeException(nameof(offset));
            }
            if (size < 0 || size > buffer.Length - offset)
            {
                throw new ArgumentOutOfRangeException(nameof(size));
            }
            if (_rightEndPoint == null)
            {
                throw new InvalidOperationException(SR.net_sockets_mustbind);
            }

            SocketPal.CheckDualModeReceiveSupport(this);

            // Set up the result and set it to collect the context.
            ReceiveMessageOverlappedAsyncResult asyncResult = new ReceiveMessageOverlappedAsyncResult(this, state, callback);
            asyncResult.StartPostingAsyncOp(false);

            // Start the ReceiveFrom.
            EndPoint oldEndPoint = _rightEndPoint;

            // We don't do a CAS demand here because the contents of remoteEP aren't used by
            // WSARecvMsg; all that matters is that we generate a unique-to-this-call SocketAddress
            // with the right address family
            Internals.SocketAddress socketAddress = Serialize(ref remoteEP);

            // Guarantee to call CheckAsyncCallOverlappedResult if we call SetUnamangedStructures with a cache in order to
            // avoid a Socket leak in case of error.
            SocketError errorCode = SocketError.SocketError;
            try
            {
                // Save a copy of the original EndPoint in the asyncResult.
                asyncResult.SocketAddressOriginal = IPEndPointExtensions.Serialize(remoteEP);

                SetReceivingPacketInformation();

                if (_rightEndPoint == null)
                {
                    _rightEndPoint = remoteEP;
                }

                errorCode = SocketPal.ReceiveMessageFromAsync(this, _handle, buffer, offset, size, socketFlags, socketAddress, asyncResult);

                if (errorCode != SocketError.Success)
                {
                    // WSARecvMsg() will never return WSAEMSGSIZE directly, since a completion is queued in this case.  We wouldn't be able
                    // to handle this easily because of assumptions OverlappedAsyncResult makes about whether there would be a completion
                    // or not depending on the error code.  If WSAEMSGSIZE would have been normally returned, it returns WSA_IO_PENDING instead.
                    // That same map is implemented here just in case.
                    if (errorCode == SocketError.MessageSize)
                    {
                        NetEventSource.Fail(this, "Returned WSAEMSGSIZE!");
                        errorCode = SocketError.IOPending;
                    }
                }

                if (NetEventSource.Log.IsEnabled()) NetEventSource.Info(this, $"ReceiveMessageFromAsync returns:{errorCode} size:{size} returning AsyncResult:{asyncResult}");
            }
            catch (ObjectDisposedException)
            {
                _rightEndPoint = oldEndPoint;
                throw;
            }

            // Throw an appropriate SocketException if the native call fails synchronously.
            UpdateReceiveSocketErrorForDisposed(ref errorCode, bytesTransferred: 0);
            if (!CheckErrorAndUpdateStatus(errorCode))
            {
                // Update the internal state of this socket according to the error before throwing.
                _rightEndPoint = oldEndPoint;

                throw new SocketException((int)errorCode);
            }

            // Capture the context, maybe call the callback, and return.
            asyncResult.FinishPostingAsyncOp(ref Caches.ReceiveClosureCache);

            if (asyncResult.CompletedSynchronously && !asyncResult.SocketAddressOriginal.Equals(asyncResult.SocketAddress))
            {
                try
                {
                    remoteEP = remoteEP.Create(asyncResult.SocketAddress!);
                }
                catch
                {
                }
            }

            if (NetEventSource.Log.IsEnabled())
            {
                NetEventSource.Info(this, $"size:{size} returning AsyncResult:{asyncResult}");
                NetEventSource.Exit(this, asyncResult);
            }
            return asyncResult;
        }

        public int EndReceiveMessageFrom(IAsyncResult asyncResult, ref SocketFlags socketFlags, ref EndPoint endPoint, out IPPacketInformation ipPacketInformation)
        {
            if (NetEventSource.Log.IsEnabled()) NetEventSource.Enter(this, asyncResult);

            ThrowIfDisposed();
            if (endPoint == null)
            {
                throw new ArgumentNullException(nameof(endPoint));
            }
            if (!CanTryAddressFamily(endPoint.AddressFamily))
            {
                throw new ArgumentException(SR.Format(SR.net_InvalidEndPointAddressFamily, endPoint.AddressFamily, _addressFamily), nameof(endPoint));
            }
            if (asyncResult == null)
            {
                throw new ArgumentNullException(nameof(asyncResult));
            }

            ReceiveMessageOverlappedAsyncResult? castedAsyncResult = asyncResult as ReceiveMessageOverlappedAsyncResult;
            if (castedAsyncResult == null || castedAsyncResult.AsyncObject != this)
            {
                throw new ArgumentException(SR.net_io_invalidasyncresult, nameof(asyncResult));
            }
            if (castedAsyncResult.EndCalled)
            {
                throw new InvalidOperationException(SR.Format(SR.net_io_invalidendcall, "EndReceiveMessageFrom"));
            }

            Internals.SocketAddress socketAddressOriginal = Serialize(ref endPoint);

            int bytesTransferred = castedAsyncResult.InternalWaitForCompletionInt32Result();
            castedAsyncResult.EndCalled = true;

            // Update socket address size.
            castedAsyncResult.SocketAddress!.InternalSize = castedAsyncResult.GetSocketAddressSize();

            if (!socketAddressOriginal.Equals(castedAsyncResult.SocketAddress))
            {
                try
                {
                    endPoint = endPoint.Create(castedAsyncResult.SocketAddress);
                }
                catch
                {
                }
            }

            if (NetEventSource.Log.IsEnabled()) NetEventSource.Info(this, $"bytesTransferred:{bytesTransferred}");

            SocketError errorCode = (SocketError)castedAsyncResult.ErrorCode;
            UpdateReceiveSocketErrorForDisposed(ref errorCode, bytesTransferred);
            // Throw an appropriate SocketException if the native call failed asynchronously.
            if (errorCode != SocketError.Success && errorCode != SocketError.MessageSize)
            {
                UpdateStatusAfterSocketErrorAndThrowException(errorCode);
            }

            socketFlags = castedAsyncResult.SocketFlags;
            ipPacketInformation = castedAsyncResult.IPPacketInformation;

            if (NetEventSource.Log.IsEnabled()) NetEventSource.Exit(this, bytesTransferred);
            return bytesTransferred;
        }

        // Routine Description:
        //
        //    BeginReceiveFrom - Async implementation of RecvFrom call,
        //
        //    Called when we want to start an async receive.
        //    We kick off the receive, and if it completes synchronously we'll
        //    call the callback. Otherwise we'll return an IASyncResult, which
        //    the caller can use to wait on or retrieve the final status, as needed.
        //
        //    Uses Winsock 2 overlapped I/O.
        //
        // Arguments:
        //
        //    ReadBuffer - status line that we wish to parse
        //    Index - Offset into ReadBuffer to begin reading from
        //    Request - Size of Buffer to recv
        //    Flags - Additional Flags that may be passed to the underlying winsock call
        //    remoteEP - EndPoint that are to receive from
        //    Callback - Delegate function that holds callback, called on completion of I/O
        //    State - State used to track callback, set by caller, not required
        //
        // Return Value:
        //
        //    IAsyncResult - Async result used to retrieve result
        public IAsyncResult BeginReceiveFrom(byte[] buffer, int offset, int size, SocketFlags socketFlags, ref EndPoint remoteEP, AsyncCallback? callback, object? state)
        {
            if (NetEventSource.Log.IsEnabled()) NetEventSource.Enter(this);

            ThrowIfDisposed();

            // Validate input parameters.
            if (buffer == null)
            {
                throw new ArgumentNullException(nameof(buffer));
            }
            if (remoteEP == null)
            {
                throw new ArgumentNullException(nameof(remoteEP));
            }
            if (!CanTryAddressFamily(remoteEP.AddressFamily))
            {
                throw new ArgumentException(SR.Format(SR.net_InvalidEndPointAddressFamily, remoteEP.AddressFamily, _addressFamily), nameof(remoteEP));
            }
            if (offset < 0 || offset > buffer.Length)
            {
                throw new ArgumentOutOfRangeException(nameof(offset));
            }
            if (size < 0 || size > buffer.Length - offset)
            {
                throw new ArgumentOutOfRangeException(nameof(size));
            }
            if (_rightEndPoint == null)
            {
                throw new InvalidOperationException(SR.net_sockets_mustbind);
            }

            SocketPal.CheckDualModeReceiveSupport(this);

            // We don't do a CAS demand here because the contents of remoteEP aren't used by
            // WSARecvFrom; all that matters is that we generate a unique-to-this-call SocketAddress
            // with the right address family
            Internals.SocketAddress socketAddress = Serialize(ref remoteEP);

            // Set up the result and set it to collect the context.
            var asyncResult = new OriginalAddressOverlappedAsyncResult(this, state, callback);
            asyncResult.StartPostingAsyncOp(false);

            // Start the ReceiveFrom.
            DoBeginReceiveFrom(buffer, offset, size, socketFlags, remoteEP, socketAddress, asyncResult);

            // Capture the context, maybe call the callback, and return.
            asyncResult.FinishPostingAsyncOp(ref Caches.ReceiveClosureCache);

            if (asyncResult.CompletedSynchronously && !asyncResult.SocketAddressOriginal!.Equals(asyncResult.SocketAddress))
            {
                try
                {
                    remoteEP = remoteEP.Create(asyncResult.SocketAddress!);
                }
                catch
                {
                }
            }

            if (NetEventSource.Log.IsEnabled()) NetEventSource.Exit(this, asyncResult);
            return asyncResult;
        }

        private void DoBeginReceiveFrom(byte[] buffer, int offset, int size, SocketFlags socketFlags, EndPoint endPointSnapshot, Internals.SocketAddress socketAddress, OriginalAddressOverlappedAsyncResult asyncResult)
        {
            EndPoint? oldEndPoint = _rightEndPoint;

            if (NetEventSource.Log.IsEnabled()) NetEventSource.Info(this, $"size:{size}");

            // Guarantee to call CheckAsyncCallOverlappedResult if we call SetUnamangedStructures with a cache in order to
            // avoid a Socket leak in case of error.
            SocketError errorCode = SocketError.SocketError;
            try
            {
                // Save a copy of the original EndPoint in the asyncResult.
                asyncResult.SocketAddressOriginal = IPEndPointExtensions.Serialize(endPointSnapshot);

                if (_rightEndPoint == null)
                {
                    _rightEndPoint = endPointSnapshot;
                }

                errorCode = SocketPal.ReceiveFromAsync(_handle, buffer, offset, size, socketFlags, socketAddress, asyncResult);

                if (NetEventSource.Log.IsEnabled()) NetEventSource.Info(this, $"ReceiveFromAsync returns:{errorCode} size:{size} returning AsyncResult:{asyncResult}");
            }
            catch (ObjectDisposedException)
            {
                _rightEndPoint = oldEndPoint;
                throw;
            }

            // Throw an appropriate SocketException if the native call fails synchronously.
            UpdateReceiveSocketErrorForDisposed(ref errorCode, bytesTransferred: 0);
            if (!CheckErrorAndUpdateStatus(errorCode))
            {
                // Update the internal state of this socket according to the error before throwing.
                _rightEndPoint = oldEndPoint;

                throw new SocketException((int)errorCode);
            }

            if (NetEventSource.Log.IsEnabled()) NetEventSource.Info(this, $"size:{size} return AsyncResult:{asyncResult}");
        }

        // Routine Description:
        //
        //    EndReceiveFrom -  Called when I/O is done or the user wants to wait. If
        //              the I/O isn't done, we'll wait for it to complete, and then we'll return
        //              the bytes of I/O done.
        //
        // Arguments:
        //
        //    AsyncResult - the AsyncResult Returned from BeginReceiveFrom call
        //
        // Return Value:
        //
        //    int - Number of bytes transferred
        public int EndReceiveFrom(IAsyncResult asyncResult, ref EndPoint endPoint)
        {
            if (NetEventSource.Log.IsEnabled()) NetEventSource.Enter(this, asyncResult);

            ThrowIfDisposed();

            // Validate input parameters.
            if (endPoint == null)
            {
                throw new ArgumentNullException(nameof(endPoint));
            }
            if (!CanTryAddressFamily(endPoint.AddressFamily))
            {
                throw new ArgumentException(SR.Format(SR.net_InvalidEndPointAddressFamily, endPoint.AddressFamily, _addressFamily), nameof(endPoint));
            }
            if (asyncResult == null)
            {
                throw new ArgumentNullException(nameof(asyncResult));
            }

            OverlappedAsyncResult? castedAsyncResult = asyncResult as OverlappedAsyncResult;
            if (castedAsyncResult == null || castedAsyncResult.AsyncObject != this)
            {
                throw new ArgumentException(SR.net_io_invalidasyncresult, nameof(asyncResult));
            }
            if (castedAsyncResult.EndCalled)
            {
                throw new InvalidOperationException(SR.Format(SR.net_io_invalidendcall, "EndReceiveFrom"));
            }

            Internals.SocketAddress socketAddressOriginal = Serialize(ref endPoint);

            int bytesTransferred = castedAsyncResult.InternalWaitForCompletionInt32Result();
            castedAsyncResult.EndCalled = true;

            // Update socket address size.
            castedAsyncResult.SocketAddress!.InternalSize = castedAsyncResult.GetSocketAddressSize();

            if (!socketAddressOriginal.Equals(castedAsyncResult.SocketAddress))
            {
                try
                {
                    endPoint = endPoint.Create(castedAsyncResult.SocketAddress);
                }
                catch
                {
                }
            }

            if (NetEventSource.Log.IsEnabled()) NetEventSource.Info(this, $"bytesTransferred:{bytesTransferred}");

            // Throw an appropriate SocketException if the native call failed asynchronously.
            SocketError errorCode = (SocketError)castedAsyncResult.ErrorCode;
            UpdateReceiveSocketErrorForDisposed(ref errorCode, bytesTransferred);
            if (errorCode != SocketError.Success)
            {
                UpdateStatusAfterSocketErrorAndThrowException(errorCode);
            }
            if (NetEventSource.Log.IsEnabled()) NetEventSource.Exit(this, bytesTransferred);
            return bytesTransferred;
        }

        // Routine Description:
        //
        //    BeginAccept - Does an async winsock accept, creating a new socket on success
        //
        //     Works by creating a pending accept request the first time,
        //     and subsequent calls are queued so that when the first accept completes,
        //     the next accept can be resubmitted in the callback.
        //     this routine may go pending at which time,
        //     but any case the callback Delegate will be called upon completion
        //
        // Arguments:
        //
        //    Callback - Async Callback Delegate that is called upon Async Completion
        //    State - State used to track callback, set by caller, not required
        //
        // Return Value:
        //
        //    IAsyncResult - Async result used to retrieve resultant new socket
        public IAsyncResult BeginAccept(AsyncCallback? callback, object? state)
        {
            if (!_isDisconnected)
            {
                return BeginAccept(0, callback, state);
            }

            if (NetEventSource.Log.IsEnabled()) NetEventSource.Enter(this);

            Debug.Assert(Disposed);
            ThrowObjectDisposedException();
            return null; // unreachable
        }

        public IAsyncResult BeginAccept(int receiveSize, AsyncCallback? callback, object? state)
        {
            return BeginAccept(null, receiveSize, callback, state);
        }

        // This is the truly async version that uses AcceptEx.
        public IAsyncResult BeginAccept(Socket? acceptSocket, int receiveSize, AsyncCallback? callback, object? state)
        {
            if (NetEventSource.Log.IsEnabled()) NetEventSource.Enter(this);
            ThrowIfDisposed();

            // Validate input parameters.
            if (receiveSize < 0)
            {
                throw new ArgumentOutOfRangeException(nameof(receiveSize));
            }

            // Set up the async result with flowing.
            AcceptOverlappedAsyncResult asyncResult = new AcceptOverlappedAsyncResult(this, state, callback);
            asyncResult.StartPostingAsyncOp(false);

            // Start the accept.
            DoBeginAccept(acceptSocket, receiveSize, asyncResult);

            // Finish the flow capture, maybe complete here.
            asyncResult.FinishPostingAsyncOp(ref Caches.AcceptClosureCache);

            if (NetEventSource.Log.IsEnabled()) NetEventSource.Exit(this, asyncResult);
            return asyncResult;
        }

        private void DoBeginAccept(Socket? acceptSocket, int receiveSize, AcceptOverlappedAsyncResult asyncResult)
        {
            if (_rightEndPoint == null)
            {
                throw new InvalidOperationException(SR.net_sockets_mustbind);
            }

            if (!_isListening)
            {
                throw new InvalidOperationException(SR.net_sockets_mustlisten);
            }

            SafeSocketHandle? acceptHandle;
            asyncResult.AcceptSocket = GetOrCreateAcceptSocket(acceptSocket, false, nameof(acceptSocket), out acceptHandle);

            if (NetEventSource.Log.IsEnabled()) NetEventSource.Info(this, $"AcceptSocket:{acceptSocket}");

            int socketAddressSize = GetAddressSize(_rightEndPoint);
            SocketError errorCode = SocketPal.AcceptAsync(this, _handle, acceptHandle, receiveSize, socketAddressSize, asyncResult);

            if (NetEventSource.Log.IsEnabled()) NetEventSource.Info(this, $"AcceptAsync returns:{errorCode} {asyncResult}");

            // Throw an appropriate SocketException if the native call fails synchronously.
            if (!CheckErrorAndUpdateStatus(errorCode))
            {
                UpdateAcceptSocketErrorForDisposed(ref errorCode);
                throw new SocketException((int)errorCode);
            }
        }

        // Routine Description:
        //
        //    EndAccept -  Called by user code after I/O is done or the user wants to wait.
        //                 until Async completion, so it provides End handling for async Accept calls,
        //                 and retrieves new Socket object
        //
        // Arguments:
        //
        //    AsyncResult - the AsyncResult Returned from BeginAccept call
        //
        // Return Value:
        //
        //    Socket - a valid socket if successful
        public Socket EndAccept(IAsyncResult asyncResult)
        {
            int bytesTransferred;
            byte[]? buffer;
            return EndAccept(out buffer, out bytesTransferred, asyncResult);
        }

        public Socket EndAccept(out byte[]? buffer, IAsyncResult asyncResult)
        {
            int bytesTransferred;
            byte[]? innerBuffer;

            Socket socket = EndAccept(out innerBuffer, out bytesTransferred, asyncResult);
            buffer = new byte[bytesTransferred];
            // https://github.com/dotnet/runtime/issues/32633 - this throws on Unix
            Buffer.BlockCopy(innerBuffer!, 0, buffer, 0, bytesTransferred);
            return socket;
        }

        public Socket EndAccept(out byte[]? buffer, out int bytesTransferred, IAsyncResult asyncResult)
        {
            if (NetEventSource.Log.IsEnabled()) NetEventSource.Enter(this, asyncResult);
            ThrowIfDisposed();

            // Validate input parameters.
            if (asyncResult == null)
            {
                throw new ArgumentNullException(nameof(asyncResult));
            }
            AcceptOverlappedAsyncResult? castedAsyncResult = asyncResult as AcceptOverlappedAsyncResult;
            if (castedAsyncResult == null || castedAsyncResult.AsyncObject != this)
            {
                throw new ArgumentException(SR.net_io_invalidasyncresult, nameof(asyncResult));
            }
            if (castedAsyncResult.EndCalled)
            {
                throw new InvalidOperationException(SR.Format(SR.net_io_invalidendcall, "EndAccept"));
            }

            Socket socket = (Socket)castedAsyncResult.InternalWaitForCompletion()!;
            bytesTransferred = (int)castedAsyncResult.BytesTransferred;
            buffer = castedAsyncResult.Buffer;

            castedAsyncResult.EndCalled = true;

            // Throw an appropriate SocketException if the native call failed asynchronously.
            SocketError errorCode = (SocketError)castedAsyncResult.ErrorCode;
            if (errorCode != SocketError.Success)
            {
                UpdateAcceptSocketErrorForDisposed(ref errorCode);
                UpdateStatusAfterSocketErrorAndThrowException(errorCode);
            }

            if (NetEventSource.Log.IsEnabled())
            {
                NetEventSource.Accepted(socket, socket.RemoteEndPoint, socket.LocalEndPoint);
                NetEventSource.Exit(this, socket);
            }
            return socket;
        }

        // Disables sends and receives on a socket.
        public void Shutdown(SocketShutdown how)
        {
            if (NetEventSource.Log.IsEnabled()) NetEventSource.Enter(this, how);
            ThrowIfDisposed();

            if (NetEventSource.Log.IsEnabled()) NetEventSource.Info(this, $"how:{how}");

            // This can throw ObjectDisposedException.
            SocketError errorCode = SocketPal.Shutdown(_handle, _isConnected, _isDisconnected, how);

            if (NetEventSource.Log.IsEnabled()) NetEventSource.Info(this, $"Shutdown returns errorCode:{errorCode}");

            // Skip good cases: success, socket already closed.
            if (errorCode != SocketError.Success && errorCode != SocketError.NotSocket)
            {
                UpdateStatusAfterSocketErrorAndThrowException(errorCode);
            }

            SetToDisconnected();
            InternalSetBlocking(_willBlockInternal);
            if (NetEventSource.Log.IsEnabled()) NetEventSource.Exit(this);
        }

        #region Async methods
        public bool AcceptAsync(SocketAsyncEventArgs e)
        {
            if (NetEventSource.Log.IsEnabled()) NetEventSource.Enter(this, e);

            ThrowIfDisposed();

            if (e == null)
            {
                throw new ArgumentNullException(nameof(e));
            }
            if (e.HasMultipleBuffers)
            {
                throw new ArgumentException(SR.net_multibuffernotsupported, nameof(e));
            }
            if (_rightEndPoint == null)
            {
                throw new InvalidOperationException(SR.net_sockets_mustbind);
            }
            if (!_isListening)
            {
                throw new InvalidOperationException(SR.net_sockets_mustlisten);
            }

            // Handle AcceptSocket property.
            SafeSocketHandle? acceptHandle;
            e.AcceptSocket = GetOrCreateAcceptSocket(e.AcceptSocket, true, "AcceptSocket", out acceptHandle);

            // Prepare for and make the native call.
            e.StartOperationCommon(this, SocketAsyncOperation.Accept);
            e.StartOperationAccept();
            SocketError socketError = SocketError.Success;
            try
            {
                socketError = e.DoOperationAccept(this, _handle, acceptHandle);
            }
            catch
            {
                // Clear in-use flag on event args object.
                e.Complete();
                throw;
            }

            bool pending = (socketError == SocketError.IOPending);
            if (NetEventSource.Log.IsEnabled()) NetEventSource.Exit(this, pending);
            return pending;
        }

        public bool ConnectAsync(SocketAsyncEventArgs e) =>
            ConnectAsync(e, userSocket: true);

        private bool ConnectAsync(SocketAsyncEventArgs e, bool userSocket)
        {
            if (NetEventSource.Log.IsEnabled()) NetEventSource.Enter(this, e);
            bool pending;

            ThrowIfDisposed();

            if (e == null)
            {
                throw new ArgumentNullException(nameof(e));
            }
            if (e.HasMultipleBuffers)
            {
                throw new ArgumentException(SR.net_multibuffernotsupported, "BufferList");
            }
            if (e.RemoteEndPoint == null)
            {
                throw new ArgumentNullException("remoteEP");
            }
            if (_isListening)
            {
                throw new InvalidOperationException(SR.net_sockets_mustnotlisten);
            }

            if (_isConnected)
            {
                throw new SocketException((int)SocketError.IsConnected);
            }

            // Prepare SocketAddress.
            EndPoint? endPointSnapshot = e.RemoteEndPoint;
            DnsEndPoint? dnsEP = endPointSnapshot as DnsEndPoint;

            if (dnsEP != null)
            {
                if (NetEventSource.Log.IsEnabled()) NetEventSource.ConnectedAsyncDns(this);

                ValidateForMultiConnect(isMultiEndpoint: true); // needs to come before CanTryAddressFamily call

                if (dnsEP.AddressFamily != AddressFamily.Unspecified && !CanTryAddressFamily(dnsEP.AddressFamily))
                {
                    throw new NotSupportedException(SR.net_invalidversion);
                }

                MultipleConnectAsync multipleConnectAsync = new SingleSocketMultipleConnectAsync(this, userSocket: true);

                e.StartOperationCommon(this, SocketAsyncOperation.Connect);
                e.StartOperationConnect(multipleConnectAsync, userSocket: true);

                try
                {
                    pending = multipleConnectAsync.StartConnectAsync(e, dnsEP);
                }
                catch
                {
                    e.Complete(); // Clear in-use flag on event args object.
                    throw;
                }
            }
            else
            {
                ValidateForMultiConnect(isMultiEndpoint: false); // needs to come before CanTryAddressFamily call

                // Throw if remote address family doesn't match socket.
                if (!CanTryAddressFamily(e.RemoteEndPoint.AddressFamily))
                {
                    throw new NotSupportedException(SR.net_invalidversion);
                }

                e._socketAddress = Serialize(ref endPointSnapshot);

                WildcardBindForConnectIfNecessary(endPointSnapshot.AddressFamily);

                // Save the old RightEndPoint and prep new RightEndPoint.
                EndPoint? oldEndPoint = _rightEndPoint;
                if (_rightEndPoint == null)
                {
                    _rightEndPoint = endPointSnapshot;
                }

                // Prepare for the native call.
                e.StartOperationCommon(this, SocketAsyncOperation.Connect);
                e.StartOperationConnect(multipleConnect: null, userSocket);

                // Make the native call.
                SocketError socketError = SocketError.Success;
                try
                {
                    if (CanUseConnectEx(endPointSnapshot))
                    {
                        socketError = e.DoOperationConnectEx(this, _handle);
                    }
                    else
                    {
                        // For connectionless protocols, Connect is not an I/O call.
                        socketError = e.DoOperationConnect(this, _handle);
                    }
                }
                catch
                {
                    _rightEndPoint = oldEndPoint;

                    // Clear in-use flag on event args object.
                    e.Complete();
                    throw;
                }

                pending = (socketError == SocketError.IOPending);
            }

            if (NetEventSource.Log.IsEnabled()) NetEventSource.Exit(this, pending);
            return pending;
        }

        public static bool ConnectAsync(SocketType socketType, ProtocolType protocolType, SocketAsyncEventArgs e)
        {
            if (NetEventSource.Log.IsEnabled()) NetEventSource.Enter(null);
            bool pending;

            if (e == null)
            {
                throw new ArgumentNullException(nameof(e));
            }
            if (e.HasMultipleBuffers)
            {
                throw new ArgumentException(SR.net_multibuffernotsupported, nameof(e));
            }
            if (e.RemoteEndPoint == null)
            {
                throw new ArgumentException(SR.Format(SR.InvalidNullArgument, "e.RemoteEndPoint"), nameof(e));
            }

            EndPoint endPointSnapshot = e.RemoteEndPoint;
            DnsEndPoint? dnsEP = endPointSnapshot as DnsEndPoint;

            if (dnsEP != null)
            {
                Socket? attemptSocket = null;
                MultipleConnectAsync? multipleConnectAsync = null;
                if (dnsEP.AddressFamily == AddressFamily.Unspecified)
                {
                    // This is the only *Connect* API that fully supports multiple endpoint attempts, as it's responsible
                    // for creating each Socket instance and can create one per attempt.
                    multipleConnectAsync = new DualSocketMultipleConnectAsync(socketType, protocolType);
#pragma warning restore
                }
                else
                {
                    attemptSocket = new Socket(dnsEP.AddressFamily, socketType, protocolType);
                    multipleConnectAsync = new SingleSocketMultipleConnectAsync(attemptSocket, userSocket: false);
                }

                e.StartOperationCommon(attemptSocket, SocketAsyncOperation.Connect);
                e.StartOperationConnect(multipleConnectAsync, userSocket: false);

                try
                {
                    pending = multipleConnectAsync.StartConnectAsync(e, dnsEP);
                }
                catch
                {
                    e.Complete(); // Clear in-use flag on event args object.
                    throw;
                }
            }
            else
            {
                Socket attemptSocket = new Socket(endPointSnapshot.AddressFamily, socketType, protocolType);
                pending = attemptSocket.ConnectAsync(e, userSocket: false);
            }

            if (NetEventSource.Log.IsEnabled()) NetEventSource.Exit(null, pending);
            return pending;
        }

        /// <summary>Binds an unbound socket to "any" if necessary to support a connect.</summary>
        partial void WildcardBindForConnectIfNecessary(AddressFamily addressFamily);

        public static void CancelConnectAsync(SocketAsyncEventArgs e)
        {
            if (e == null)
            {
                throw new ArgumentNullException(nameof(e));
            }
            e.CancelConnectAsync();
        }

        public bool DisconnectAsync(SocketAsyncEventArgs e)
        {
            if (NetEventSource.Log.IsEnabled()) NetEventSource.Enter(this);

            // Throw if socket disposed
            ThrowIfDisposed();

            if (e == null)
            {
                throw new ArgumentNullException(nameof(e));
            }

            // Prepare for and make the native call.
            e.StartOperationCommon(this, SocketAsyncOperation.Disconnect);
            SocketError socketError = SocketError.Success;
            try
            {
                socketError = e.DoOperationDisconnect(this, _handle);
            }
            catch
            {
                // clear in-use on event arg object
                e.Complete();
                throw;
            }

            bool retval = (socketError == SocketError.IOPending);
            if (NetEventSource.Log.IsEnabled()) NetEventSource.Exit(this, retval);
            return retval;
        }

        public bool ReceiveAsync(SocketAsyncEventArgs e) => ReceiveAsync(e, default(CancellationToken));

        private bool ReceiveAsync(SocketAsyncEventArgs e, CancellationToken cancellationToken)
        {
            if (NetEventSource.Log.IsEnabled()) NetEventSource.Enter(this, e);

            ThrowIfDisposed();

            if (e == null)
            {
                throw new ArgumentNullException(nameof(e));
            }

            // Prepare for and make the native call.
            e.StartOperationCommon(this, SocketAsyncOperation.Receive);
            SocketError socketError;
            try
            {
                socketError = e.DoOperationReceive(_handle, cancellationToken);
            }
            catch
            {
                // Clear in-use flag on event args object.
                e.Complete();
                throw;
            }

            bool pending = (socketError == SocketError.IOPending);
            if (NetEventSource.Log.IsEnabled()) NetEventSource.Exit(this, pending);
            return pending;
        }

        public bool ReceiveFromAsync(SocketAsyncEventArgs e)
        {
            if (NetEventSource.Log.IsEnabled()) NetEventSource.Enter(this, e);

            ThrowIfDisposed();

            if (e == null)
            {
                throw new ArgumentNullException(nameof(e));
            }
            if (e.RemoteEndPoint == null)
            {
                throw new ArgumentException(SR.Format(SR.InvalidNullArgument, "e.RemoteEndPoint"), nameof(e));
            }
            if (!CanTryAddressFamily(e.RemoteEndPoint.AddressFamily))
            {
                throw new ArgumentException(SR.Format(SR.net_InvalidEndPointAddressFamily, e.RemoteEndPoint.AddressFamily, _addressFamily), nameof(e));
            }

            SocketPal.CheckDualModeReceiveSupport(this);

            // We don't do a CAS demand here because the contents of remoteEP aren't used by
            // WSARecvFrom; all that matters is that we generate a unique-to-this-call SocketAddress
            // with the right address family.
            EndPoint endPointSnapshot = e.RemoteEndPoint;
            e._socketAddress = Serialize(ref endPointSnapshot);

            // DualMode sockets may have updated the endPointSnapshot, and it has to have the same AddressFamily as
            // e.m_SocketAddres for Create to work later.
            e.RemoteEndPoint = endPointSnapshot;

            // Prepare for and make the native call.
            e.StartOperationCommon(this, SocketAsyncOperation.ReceiveFrom);
            SocketError socketError;
            try
            {
                socketError = e.DoOperationReceiveFrom(_handle);
            }
            catch
            {
                // Clear in-use flag on event args object.
                e.Complete();
                throw;
            }

            bool pending = (socketError == SocketError.IOPending);
            if (NetEventSource.Log.IsEnabled()) NetEventSource.Exit(this, pending);
            return pending;
        }

        public bool ReceiveMessageFromAsync(SocketAsyncEventArgs e)
        {
            if (NetEventSource.Log.IsEnabled()) NetEventSource.Enter(this, e);

            ThrowIfDisposed();

            if (e == null)
            {
                throw new ArgumentNullException(nameof(e));
            }
            if (e.RemoteEndPoint == null)
            {
                throw new ArgumentException(SR.Format(SR.InvalidNullArgument, "e.RemoteEndPoint"), nameof(e));
            }
            if (!CanTryAddressFamily(e.RemoteEndPoint.AddressFamily))
            {
                throw new ArgumentException(SR.Format(SR.net_InvalidEndPointAddressFamily, e.RemoteEndPoint.AddressFamily, _addressFamily), nameof(e));
            }

            SocketPal.CheckDualModeReceiveSupport(this);

            // We don't do a CAS demand here because the contents of remoteEP aren't used by
            // WSARecvMsg; all that matters is that we generate a unique-to-this-call SocketAddress
            // with the right address family.
            EndPoint endPointSnapshot = e.RemoteEndPoint;
            e._socketAddress = Serialize(ref endPointSnapshot);

            // DualMode may have updated the endPointSnapshot, and it has to have the same AddressFamily as
            // e.m_SocketAddres for Create to work later.
            e.RemoteEndPoint = endPointSnapshot;

            SetReceivingPacketInformation();

            // Prepare for and make the native call.
            e.StartOperationCommon(this, SocketAsyncOperation.ReceiveMessageFrom);
            SocketError socketError;
            try
            {
                socketError = e.DoOperationReceiveMessageFrom(this, _handle);
            }
            catch
            {
                // Clear in-use flag on event args object.
                e.Complete();
                throw;
            }

            bool pending = (socketError == SocketError.IOPending);
            if (NetEventSource.Log.IsEnabled()) NetEventSource.Exit(this, pending);
            return pending;
        }

        public bool SendAsync(SocketAsyncEventArgs e) => SendAsync(e, default(CancellationToken));

        private bool SendAsync(SocketAsyncEventArgs e, CancellationToken cancellationToken)
        {
            if (NetEventSource.Log.IsEnabled()) NetEventSource.Enter(this, e);

            ThrowIfDisposed();

            if (e == null)
            {
                throw new ArgumentNullException(nameof(e));
            }

            // Prepare for and make the native call.
            e.StartOperationCommon(this, SocketAsyncOperation.Send);
            SocketError socketError;
            try
            {
                socketError = e.DoOperationSend(_handle, cancellationToken);
            }
            catch
            {
                // Clear in-use flag on event args object.
                e.Complete();
                throw;
            }

            bool pending = (socketError == SocketError.IOPending);
            if (NetEventSource.Log.IsEnabled()) NetEventSource.Exit(this, pending);
            return pending;
        }

        public bool SendPacketsAsync(SocketAsyncEventArgs e)
        {
            if (NetEventSource.Log.IsEnabled()) NetEventSource.Enter(this, e);

            ThrowIfDisposed();

            if (e == null)
            {
                throw new ArgumentNullException(nameof(e));
            }
            if (e.SendPacketsElements == null)
            {
                throw new ArgumentException(SR.Format(SR.InvalidNullArgument, "e.SendPacketsElements"), nameof(e));
            }
            if (!Connected)
            {
                throw new NotSupportedException(SR.net_notconnected);
            }

            // Prepare for and make the native call.
            e.StartOperationCommon(this, SocketAsyncOperation.SendPackets);
            SocketError socketError;
            try
            {
                socketError = e.DoOperationSendPackets(this, _handle);
            }
            catch (Exception)
            {
                // Clear in-use flag on event args object.
                e.Complete();
                throw;
            }

            bool pending = (socketError == SocketError.IOPending);
            if (NetEventSource.Log.IsEnabled()) NetEventSource.Exit(this, pending);
            return pending;
        }

        public bool SendToAsync(SocketAsyncEventArgs e)
        {
            if (NetEventSource.Log.IsEnabled()) NetEventSource.Enter(this, e);

            ThrowIfDisposed();

            if (e == null)
            {
                throw new ArgumentNullException(nameof(e));
            }
            if (e.RemoteEndPoint == null)
            {
                throw new ArgumentException(SR.Format(SR.InvalidNullArgument, "e.RemoteEndPoint"), nameof(e));
            }

            // Prepare SocketAddress
            EndPoint endPointSnapshot = e.RemoteEndPoint;
            e._socketAddress = Serialize(ref endPointSnapshot);

            // Prepare for and make the native call.
            e.StartOperationCommon(this, SocketAsyncOperation.SendTo);

            EndPoint? oldEndPoint = _rightEndPoint;
            if (_rightEndPoint == null)
            {
                _rightEndPoint = endPointSnapshot;
            }

            SocketError socketError;
            try
            {
                socketError = e.DoOperationSendTo(_handle);
            }
            catch
            {
                _rightEndPoint = null;
                // Clear in-use flag on event args object.
                e.Complete();
                throw;
            }

            if (!CheckErrorAndUpdateStatus(socketError))
            {
                _rightEndPoint = oldEndPoint;
            }

            bool retval = (socketError == SocketError.IOPending);
            if (NetEventSource.Log.IsEnabled()) NetEventSource.Exit(this, retval);
            return retval;
        }
        #endregion
        #endregion

        #region Internal and private properties
        private static object InternalSyncObject
        {
            get
            {
                if (s_internalSyncObject == null)
                {
                    object o = new object();
                    Interlocked.CompareExchange(ref s_internalSyncObject, o, null);
                }
                return s_internalSyncObject;
            }
        }

        private CacheSet Caches
        {
            get
            {
                if (_caches == null)
                {
                    // It's not too bad if extra of these are created and lost.
                    _caches = new CacheSet();
                }
                return _caches;
            }
        }

        internal bool Disposed => _disposed != 0;
        #endregion

        #region Internal and private methods
        internal static void GetIPProtocolInformation(AddressFamily addressFamily, Internals.SocketAddress socketAddress, out bool isIPv4, out bool isIPv6)
        {
            bool isIPv4MappedToIPv6 = socketAddress.Family == AddressFamily.InterNetworkV6 && socketAddress.GetIPAddress().IsIPv4MappedToIPv6;
            isIPv4 = addressFamily == AddressFamily.InterNetwork || isIPv4MappedToIPv6; // DualMode
            isIPv6 = addressFamily == AddressFamily.InterNetworkV6;
        }

        internal static int GetAddressSize(EndPoint endPoint)
        {
            AddressFamily fam = endPoint.AddressFamily;
            return
                fam == AddressFamily.InterNetwork ? SocketAddressPal.IPv4AddressSize :
                fam == AddressFamily.InterNetworkV6 ? SocketAddressPal.IPv6AddressSize :
                endPoint.Serialize().Size;
        }

        private Internals.SocketAddress Serialize(ref EndPoint remoteEP)
        {
            if (remoteEP is IPEndPoint ip)
            {
                IPAddress addr = ip.Address;
                if (addr.AddressFamily == AddressFamily.InterNetwork && IsDualMode)
                {
                    addr = addr.MapToIPv6(); // For DualMode, use an IPv6 address.
                    remoteEP = new IPEndPoint(addr, ip.Port);
                }
            }
            else if (remoteEP is DnsEndPoint)
            {
                throw new ArgumentException(SR.Format(SR.net_sockets_invalid_dnsendpoint, nameof(remoteEP)), nameof(remoteEP));
            }

            return IPEndPointExtensions.Serialize(remoteEP);
        }

        internal static void InitializeSockets()
        {
            if (!s_initialized)
            {
                InitializeSocketsCore();
            }

            static void InitializeSocketsCore()
            {
                lock (InternalSyncObject)
                {
                    if (!s_initialized)
                    {
                        SocketPal.Initialize();
                        s_initialized = true;
                    }
                }
            }
        }

        private void DoConnect(EndPoint endPointSnapshot, Internals.SocketAddress socketAddress)
        {
            if (NetEventSource.Log.IsEnabled()) NetEventSource.Enter(this, endPointSnapshot);

            SocketError errorCode = SocketPal.Connect(_handle, socketAddress.Buffer, socketAddress.Size);

            // Throw an appropriate SocketException if the native call fails.
            if (errorCode != SocketError.Success)
            {
                UpdateConnectSocketErrorForDisposed(ref errorCode);
                // Update the internal state of this socket according to the error before throwing.
                SocketException socketException = SocketExceptionFactory.CreateSocketException((int)errorCode, endPointSnapshot);
                UpdateStatusAfterSocketError(socketException);
                if (NetEventSource.Log.IsEnabled()) NetEventSource.Error(this, socketException);
                throw socketException;
            }

            if (_rightEndPoint == null)
            {
                // Save a copy of the EndPoint so we can use it for Create().
                _rightEndPoint = endPointSnapshot;
            }

            if (NetEventSource.Log.IsEnabled()) NetEventSource.Info(this, $"connection to:{endPointSnapshot}");

            // Update state and performance counters.
            SetToConnected();
            if (NetEventSource.Log.IsEnabled())
            {
                NetEventSource.Connected(this, LocalEndPoint, RemoteEndPoint);
                NetEventSource.Exit(this);
            }
        }

        protected virtual void Dispose(bool disposing)
        {
            if (NetEventSource.Log.IsEnabled())
            {
                try
                {
                    NetEventSource.Info(this, $"disposing:{disposing} Disposed:{Disposed}");
                    NetEventSource.Enter(this);
                }
                catch (Exception exception) when (!ExceptionCheck.IsFatal(exception)) { }
            }

            // Make sure we're the first call to Dispose
            if (Interlocked.CompareExchange(ref _disposed, 1, 0) == 1)
            {
                if (NetEventSource.Log.IsEnabled()) NetEventSource.Exit(this);
                return;
            }

            SetToDisconnected();

            // If the safe handle doesn't own the underlying handle, we're done.
            SafeSocketHandle handle = _handle;
            if (handle != null && !handle.OwnsHandle)
            {
                return;
            }

            // Close the handle in one of several ways depending on the timeout.
            // Ignore ObjectDisposedException just in case the handle somehow gets disposed elsewhere.
            try
            {
                int timeout = _closeTimeout;
                if (timeout == 0 || !disposing)
                {
                    // Abortive.
                    if (NetEventSource.Log.IsEnabled()) NetEventSource.Info(this, "Calling _handle.CloseAsIs()");
                    _handle?.CloseAsIs(abortive: true);
                }
                else
                {
                    SocketError errorCode;

                    // Go to blocking mode.
                    if (!_willBlock || !_willBlockInternal)
                    {
                        bool willBlock;
                        errorCode = SocketPal.SetBlocking(_handle, false, out willBlock);
                        if (NetEventSource.Log.IsEnabled()) NetEventSource.Info(this, $"handle:{_handle} ioctlsocket(FIONBIO):{errorCode}");
                    }

                    if (timeout < 0)
                    {
                        // Close with existing user-specified linger option.
                        if (NetEventSource.Log.IsEnabled()) NetEventSource.Info(this, "Calling _handle.CloseAsIs()");
                        _handle.CloseAsIs(abortive: false);
                    }
                    else
                    {
                        // Since our timeout is in ms and linger is in seconds, implement our own sortof linger here.
                        errorCode = SocketPal.Shutdown(_handle, _isConnected, _isDisconnected, SocketShutdown.Send);
                        if (NetEventSource.Log.IsEnabled()) NetEventSource.Info(this, $"handle:{_handle} shutdown():{errorCode}");

                        // This should give us a timeout in milliseconds.
                        errorCode = SocketPal.SetSockOpt(
                            _handle,
                            _protocolType,
                            SocketOptionLevel.Socket,
                            SocketOptionName.ReceiveTimeout,
                            timeout);
                        if (NetEventSource.Log.IsEnabled()) NetEventSource.Info(this, $"handle:{_handle} setsockopt():{errorCode}");

                        if (errorCode != SocketError.Success)
                        {
                            _handle.CloseAsIs(abortive: true);
                        }
                        else
                        {
                            int unused;
                            errorCode = SocketPal.Receive(_handle, Array.Empty<byte>(), 0, 0, SocketFlags.None, out unused);
                            if (NetEventSource.Log.IsEnabled()) NetEventSource.Info(this, $"handle:{_handle} recv():{errorCode}");

                            if (errorCode != (SocketError)0)
                            {
                                // We got a timeout - abort.
                                _handle.CloseAsIs(abortive: true);
                            }
                            else
                            {
                                // We got a FIN or data.  Use ioctlsocket to find out which.
                                int dataAvailable = 0;
                                errorCode = SocketPal.GetAvailable(_handle, out dataAvailable);
                                if (NetEventSource.Log.IsEnabled()) NetEventSource.Info(this, $"handle:{_handle} ioctlsocket(FIONREAD):{errorCode}");

                                if (errorCode != SocketError.Success || dataAvailable != 0)
                                {
                                    // If we have data or don't know, safest thing is to reset.
                                    _handle.CloseAsIs(abortive: true);
                                }
                                else
                                {
                                    // We got a FIN.  It'd be nice to block for the remainder of the timeout for the handshake to finish.
                                    // Since there's no real way to do that, close the socket with the user's preferences.  This lets
                                    // the user decide how best to handle this case via the linger options.
                                    _handle.CloseAsIs(abortive: false);
                                }
                            }
                        }
                    }
                }
            }
            catch (ObjectDisposedException)
            {
                NetEventSource.Fail(this, $"handle:{_handle}, Closing the handle threw ObjectDisposedException.");
            }

            // Clean up any cached data
            DisposeCachedTaskSocketAsyncEventArgs();
        }

        public void Dispose()
        {
            if (NetEventSource.Log.IsEnabled())
            {
                NetEventSource.Info(this, $"timeout = {_closeTimeout}");
                NetEventSource.Enter(this);
            }
            Dispose(true);
            GC.SuppressFinalize(this);
            if (NetEventSource.Log.IsEnabled()) NetEventSource.Exit(this);
        }

        ~Socket()
        {
            Dispose(false);
        }

        // This version does not throw.
        internal void InternalShutdown(SocketShutdown how)
        {
            if (NetEventSource.Log.IsEnabled()) NetEventSource.Enter(this, $"how:{how}");

            if (Disposed || _handle.IsInvalid)
            {
                return;
            }

            try
            {
                SocketPal.Shutdown(_handle, _isConnected, _isDisconnected, how);
            }
            catch (ObjectDisposedException) { }
        }

        // Set the socket option to begin receiving packet information if it has not been
        // set for this socket previously.
        internal void SetReceivingPacketInformation()
        {
            if (!_receivingPacketInformation)
            {
                // DualMode: When bound to IPv6Any you must enable both socket options.
                // When bound to an IPv4 mapped IPv6 address you must enable the IPv4 socket option.
                IPEndPoint? ipEndPoint = _rightEndPoint as IPEndPoint;
                IPAddress? boundAddress = (ipEndPoint != null ? ipEndPoint.Address : null);
                Debug.Assert(boundAddress != null, "Not Bound");
                if (_addressFamily == AddressFamily.InterNetwork)
                {
                    SetSocketOption(SocketOptionLevel.IP, SocketOptionName.PacketInformation, true);
                }

                if ((boundAddress != null && IsDualMode && (boundAddress.IsIPv4MappedToIPv6 || boundAddress.Equals(IPAddress.IPv6Any))))
                {
                    SocketPal.SetReceivingDualModeIPv4PacketInformation(this);
                }

                if (_addressFamily == AddressFamily.InterNetworkV6
                    && (boundAddress == null || !boundAddress.IsIPv4MappedToIPv6))
                {
                    SetSocketOption(SocketOptionLevel.IPv6, SocketOptionName.PacketInformation, true);
                }

                _receivingPacketInformation = true;
            }
        }

        internal unsafe void SetSocketOption(SocketOptionLevel optionLevel, SocketOptionName optionName, int optionValue, bool silent)
        {
            if (NetEventSource.Log.IsEnabled()) NetEventSource.Enter(this, $"optionLevel:{optionLevel} optionName:{optionName} optionValue:{optionValue} silent:{silent}");

            if (silent && (Disposed || _handle.IsInvalid))
            {
                if (NetEventSource.Log.IsEnabled()) NetEventSource.Info(this, "skipping the call");
                return;
            }
            SocketError errorCode = SocketError.Success;
            try
            {
<<<<<<< HEAD
                errorCode = SocketPal.SetSockOpt(_handle, _protocolType, optionLevel, optionName, optionValue);
                if (NetEventSource.IsEnabled) NetEventSource.Info(this, $"SetSockOpt returns errorCode:{errorCode}");
=======
                errorCode = SocketPal.SetSockOpt(_handle, optionLevel, optionName, optionValue);
                if (NetEventSource.Log.IsEnabled()) NetEventSource.Info(this, $"SetSockOpt returns errorCode:{errorCode}");
>>>>>>> 9814beb6
            }
            catch
            {
                if (silent && _handle.IsInvalid)
                {
                    return;
                }
                throw;
            }

            // Keep the internal state in sync if the user manually resets this.
            if (optionName == SocketOptionName.PacketInformation && optionValue == 0 &&
                errorCode == SocketError.Success)
            {
                _receivingPacketInformation = false;
            }

            if (silent)
            {
                return;
            }

            // Throw an appropriate SocketException if the native call fails.
            if (errorCode != SocketError.Success)
            {
                UpdateStatusAfterSocketErrorAndThrowException(errorCode);
            }
        }

        private void SetMulticastOption(SocketOptionName optionName, MulticastOption MR)
        {
            SocketError errorCode = SocketPal.SetMulticastOption(_handle, optionName, MR);

            if (NetEventSource.Log.IsEnabled()) NetEventSource.Info(this, $"SetMulticastOption returns errorCode:{errorCode}");

            // Throw an appropriate SocketException if the native call fails.
            if (errorCode != SocketError.Success)
            {
                UpdateStatusAfterSocketErrorAndThrowException(errorCode);
            }
        }

        // IPv6 setsockopt for JOIN / LEAVE multicast group.
        private void SetIPv6MulticastOption(SocketOptionName optionName, IPv6MulticastOption MR)
        {
            SocketError errorCode = SocketPal.SetIPv6MulticastOption(_handle, optionName, MR);

            if (NetEventSource.Log.IsEnabled()) NetEventSource.Info(this, $"SetIPv6MulticastOption returns errorCode:{errorCode}");

            // Throw an appropriate SocketException if the native call fails.
            if (errorCode != SocketError.Success)
            {
                UpdateStatusAfterSocketErrorAndThrowException(errorCode);
            }
        }

        private void SetLingerOption(LingerOption lref)
        {
            SocketError errorCode = SocketPal.SetLingerOption(_handle, lref);

            if (NetEventSource.Log.IsEnabled()) NetEventSource.Info(this, $"SetLingerOption returns errorCode:{errorCode}");

            // Throw an appropriate SocketException if the native call fails.
            if (errorCode != SocketError.Success)
            {
                UpdateStatusAfterSocketErrorAndThrowException(errorCode);
            }
        }

        private LingerOption? GetLingerOpt()
        {
            LingerOption? lingerOption;
            SocketError errorCode = SocketPal.GetLingerOption(_handle, out lingerOption);

            if (NetEventSource.Log.IsEnabled()) NetEventSource.Info(this, $"GetLingerOption returns errorCode:{errorCode}");

            // Throw an appropriate SocketException if the native call fails.
            if (errorCode != SocketError.Success)
            {
                UpdateStatusAfterSocketErrorAndThrowException(errorCode);
            }

            return lingerOption;
        }

        private MulticastOption? GetMulticastOpt(SocketOptionName optionName)
        {
            MulticastOption? multicastOption;
            SocketError errorCode = SocketPal.GetMulticastOption(_handle, optionName, out multicastOption);

            if (NetEventSource.Log.IsEnabled()) NetEventSource.Info(this, $"GetMulticastOption returns errorCode:{errorCode}");

            // Throw an appropriate SocketException if the native call fails.
            if (errorCode != SocketError.Success)
            {
                UpdateStatusAfterSocketErrorAndThrowException(errorCode);
            }

            return multicastOption;
        }

        // IPv6 getsockopt for JOIN / LEAVE multicast group.
        private IPv6MulticastOption? GetIPv6MulticastOpt(SocketOptionName optionName)
        {
            IPv6MulticastOption? multicastOption;
            SocketError errorCode = SocketPal.GetIPv6MulticastOption(_handle, optionName, out multicastOption);

            if (NetEventSource.Log.IsEnabled()) NetEventSource.Info(this, $"GetIPv6MulticastOption returns errorCode:{errorCode}");

            // Throw an appropriate SocketException if the native call fails.
            if (errorCode != SocketError.Success)
            {
                UpdateStatusAfterSocketErrorAndThrowException(errorCode);
            }

            return multicastOption;
        }

        // This method will ignore failures, but returns the win32
        // error code, and will update internal state on success.
        private SocketError InternalSetBlocking(bool desired, out bool current)
        {
            if (NetEventSource.Log.IsEnabled()) NetEventSource.Enter(this, $"desired:{desired} willBlock:{_willBlock} willBlockInternal:{_willBlockInternal}");

            if (Disposed)
            {
                if (NetEventSource.Log.IsEnabled()) NetEventSource.Exit(this, "ObjectDisposed");
                current = _willBlock;
                return SocketError.Success;
            }

            // Can we avoid this call if willBlockInternal is already correct?
            bool willBlock = false;
            SocketError errorCode;
            try
            {
                errorCode = SocketPal.SetBlocking(_handle, desired, out willBlock);
            }
            catch (ObjectDisposedException)
            {
                errorCode = SocketError.NotSocket;
            }

            if (NetEventSource.Log.IsEnabled()) NetEventSource.Info(this, $"SetBlocking returns errorCode:{errorCode}");

            // We will update only internal state but only on successful win32 call
            // so if the native call fails, the state will remain the same.
            if (errorCode == SocketError.Success)
            {
                _willBlockInternal = willBlock;
            }

            if (NetEventSource.Log.IsEnabled()) NetEventSource.Info(this, $"errorCode:{errorCode} willBlock:{_willBlock} willBlockInternal:{_willBlockInternal}");

            current = _willBlockInternal;
            return errorCode;
        }

        // This method ignores all failures.
        internal void InternalSetBlocking(bool desired)
        {
            bool current;
            InternalSetBlocking(desired, out current);
        }

        // Implements ConnectEx - this provides completion port IO and support for disconnect and reconnects.
        // Since this is private, the unsafe mode is specified with a flag instead of an overload.
        private IAsyncResult BeginConnectEx(EndPoint remoteEP, bool flowContext, AsyncCallback? callback, object? state)
        {
            if (NetEventSource.Log.IsEnabled()) NetEventSource.Enter(this);

            EndPoint endPointSnapshot = remoteEP;
            Internals.SocketAddress socketAddress = Serialize(ref endPointSnapshot);

            WildcardBindForConnectIfNecessary(endPointSnapshot.AddressFamily);

            // Allocate the async result and the event we'll pass to the thread pool.
            ConnectOverlappedAsyncResult asyncResult = new ConnectOverlappedAsyncResult(this, endPointSnapshot, state, callback);

            // If context flowing is enabled, set it up here.  No need to lock since the context isn't used until the callback.
            if (flowContext)
            {
                asyncResult.StartPostingAsyncOp(false);
            }

            EndPoint? oldEndPoint = _rightEndPoint;
            if (_rightEndPoint == null)
            {
                _rightEndPoint = endPointSnapshot;
            }

            SocketError errorCode;
            try
            {
                errorCode = SocketPal.ConnectAsync(this, _handle, socketAddress.Buffer, socketAddress.Size, asyncResult);
            }
            catch
            {
                // _rightEndPoint will always equal oldEndPoint.
                _rightEndPoint = oldEndPoint;
                throw;
            }

            if (NetEventSource.Log.IsEnabled()) NetEventSource.Info(this, $"ConnectAsync returns:{errorCode}");

            if (errorCode == SocketError.Success)
            {
                // Synchronous success. Indicate that we're connected.
                SetToConnected();
            }

            if (!CheckErrorAndUpdateStatus(errorCode))
            {
                UpdateConnectSocketErrorForDisposed(ref errorCode);
                // Update the internal state of this socket according to the error before throwing.
                _rightEndPoint = oldEndPoint;

                throw new SocketException((int)errorCode);
            }

            // We didn't throw, so indicate that we're returning this result to the user.  This may call the callback.
            // This is a nop if the context isn't being flowed.
            asyncResult.FinishPostingAsyncOp(ref Caches.ConnectClosureCache);

            if (NetEventSource.Log.IsEnabled())
            {
                NetEventSource.Info(this, $"{endPointSnapshot} returning AsyncResult:{asyncResult}");
                NetEventSource.Exit(this, asyncResult);
            }
            return asyncResult;
        }

        private static void DnsCallback(IAsyncResult result)
        {
            if (result.CompletedSynchronously)
            {
                return;
            }

            bool invokeCallback = false;

            MultipleAddressConnectAsyncResult context = (MultipleAddressConnectAsyncResult)result.AsyncState!;
            try
            {
                invokeCallback = DoDnsCallback(result, context);
            }
            catch (Exception exception)
            {
                context.InvokeCallback(exception);
            }

            // Invoke the callback outside of the try block so we don't catch user exceptions.
            if (invokeCallback)
            {
                context.InvokeCallback();
            }
        }

        private static bool DoDnsCallback(IAsyncResult result, MultipleAddressConnectAsyncResult context)
        {
            IPAddress[] addresses = Dns.EndGetHostAddresses(result);
            context._addresses = addresses;
            return DoMultipleAddressConnectCallback(PostOneBeginConnect(context), context);
        }

        private sealed class ConnectAsyncResult : ContextAwareResult
        {
            private readonly EndPoint _endPoint;

            internal ConnectAsyncResult(object myObject, EndPoint endPoint, object? myState, AsyncCallback? myCallBack) :
                base(myObject, myState, myCallBack)
            {
                _endPoint = endPoint;
            }

            internal override EndPoint RemoteEndPoint
            {
                get { return _endPoint; }
            }
        }

        private sealed class MultipleAddressConnectAsyncResult : ContextAwareResult
        {
            internal MultipleAddressConnectAsyncResult(IPAddress[]? addresses, int port, Socket socket, object? myState, AsyncCallback? myCallBack) :
                base(socket, myState, myCallBack)
            {
                _addresses = addresses;
                _port = port;
                _socket = socket;
            }

            internal Socket _socket;   // Keep this member just to avoid all the casting.
            internal IPAddress[]? _addresses;
            internal int _index;
            internal int _port;
            internal Exception? _lastException;

            internal override EndPoint? RemoteEndPoint
            {
                get
                {
                    if (_addresses != null && _index > 0 && _index < _addresses.Length)
                    {
                        return new IPEndPoint(_addresses[_index], _port);
                    }
                    else
                    {
                        return null;
                    }
                }
            }
        }

        private static AsyncCallback? s_multipleAddressConnectCallback;
        private static AsyncCallback CachedMultipleAddressConnectCallback
        {
            get
            {
                if (s_multipleAddressConnectCallback == null)
                {
                    s_multipleAddressConnectCallback = new AsyncCallback(MultipleAddressConnectCallback);
                }
                return s_multipleAddressConnectCallback;
            }
        }

        private static object? PostOneBeginConnect(MultipleAddressConnectAsyncResult context)
        {
            IPAddress currentAddressSnapshot = context._addresses![context._index];

            context._socket.ReplaceHandleIfNecessaryAfterFailedConnect();

            if (!context._socket.CanTryAddressFamily(currentAddressSnapshot.AddressFamily))
            {
                return context._lastException != null ? context._lastException : new ArgumentException(SR.net_invalidAddressList, nameof(context));
            }

            try
            {
                EndPoint endPoint = new IPEndPoint(currentAddressSnapshot, context._port);

                context._socket.Serialize(ref endPoint);

                IAsyncResult connectResult = context._socket.UnsafeBeginConnect(endPoint, CachedMultipleAddressConnectCallback, context);
                if (connectResult.CompletedSynchronously)
                {
                    return connectResult;
                }
            }
            catch (Exception exception) when (!(exception is OutOfMemoryException))
            {
                return exception;
            }

            return null;
        }

        private static void MultipleAddressConnectCallback(IAsyncResult result)
        {
            if (result.CompletedSynchronously)
            {
                return;
            }

            bool invokeCallback = false;

            MultipleAddressConnectAsyncResult context = (MultipleAddressConnectAsyncResult)result.AsyncState!;
            try
            {
                invokeCallback = DoMultipleAddressConnectCallback(result, context);
            }
            catch (Exception exception)
            {
                context.InvokeCallback(exception);
            }

            // Invoke the callback outside of the try block so we don't catch user Exceptions.
            if (invokeCallback)
            {
                context.InvokeCallback();
            }
        }

        // This is like a regular async callback worker, except the result can be an exception.  This is a useful pattern when
        // processing should continue whether or not an async step failed.
        private static bool DoMultipleAddressConnectCallback(object? result, MultipleAddressConnectAsyncResult context)
        {
            while (result != null)
            {
                Exception? ex = result as Exception;
                if (ex == null)
                {
                    try
                    {
                        context._socket.EndConnect((IAsyncResult)result);
                    }
                    catch (Exception exception)
                    {
                        ex = exception;
                    }
                }

                if (ex == null)
                {
                    // Don't invoke the callback from here, because we're probably inside
                    // a catch-all block that would eat exceptions from the callback.
                    // Instead tell our caller to invoke the callback outside of its catchall.
                    return true;
                }
                else
                {
                    if (++context._index >= context._addresses!.Length)
                    {
                        ExceptionDispatchInfo.Throw(ex);
                    }

                    context._lastException = ex;
                    result = PostOneBeginConnect(context);
                }
            }

            // Don't invoke the callback at all, because we've posted another async connection attempt.
            return false;
        }

        // CreateAcceptSocket - pulls unmanaged results and assembles them into a new Socket object.
        internal Socket CreateAcceptSocket(SafeSocketHandle fd, EndPoint remoteEP)
        {
            // Internal state of the socket is inherited from listener.
            Debug.Assert(fd != null && !fd.IsInvalid);
            Socket socket = new Socket(fd, loadPropertiesFromHandle: false);
            return UpdateAcceptSocket(socket, remoteEP);
        }

        internal Socket UpdateAcceptSocket(Socket socket, EndPoint remoteEP)
        {
            // Internal state of the socket is inherited from listener.
            socket._addressFamily = _addressFamily;
            socket._socketType = _socketType;
            socket._protocolType = _protocolType;
            socket._rightEndPoint = _rightEndPoint;
            socket._remoteEndPoint = remoteEP;

            // The socket is connected.
            socket.SetToConnected();

            // if the socket is returned by an End(), the socket might have
            // inherited the WSAEventSelect() call from the accepting socket.
            // we need to cancel this otherwise the socket will be in non-blocking
            // mode and we cannot force blocking mode using the ioctlsocket() in
            // Socket.set_Blocking(), since it fails returning 10022 as documented in MSDN.
            // (note that the m_AsyncEvent event will not be created in this case.

            socket._willBlock = _willBlock;

            // We need to make sure the Socket is in the right blocking state
            // even if we don't have to call UnsetAsyncEventSelect
            socket.InternalSetBlocking(_willBlock);

            return socket;
        }

        internal void SetToConnected()
        {
            if (_isConnected)
            {
                // Socket was already connected.
                return;
            }

            // Update the status: this socket was indeed connected at
            // some point in time update the perf counter as well.
            _isConnected = true;
            _isDisconnected = false;
            if (NetEventSource.Log.IsEnabled()) NetEventSource.Info(this, "now connected");
        }

        internal void SetToDisconnected()
        {
            if (NetEventSource.Log.IsEnabled()) NetEventSource.Enter(this);

            if (!_isConnected)
            {
                // Socket was already disconnected.
                return;
            }

            // Update the status: this socket was indeed disconnected at
            // some point in time, clear any async select bits.
            _isConnected = false;
            _isDisconnected = true;

            if (!Disposed)
            {
                if (NetEventSource.Log.IsEnabled()) NetEventSource.Info(this, "!Disposed");
            }
        }

        private void UpdateStatusAfterSocketErrorAndThrowException(SocketError error, [CallerMemberName] string? callerName = null)
        {
            // Update the internal state of this socket according to the error before throwing.
            var socketException = new SocketException((int)error);
            UpdateStatusAfterSocketError(socketException);
            if (NetEventSource.Log.IsEnabled()) NetEventSource.Error(this, socketException, memberName: callerName);
            throw socketException;
        }

        // UpdateStatusAfterSocketError(socketException) - updates the status of a connected socket
        // on which a failure occurred. it'll go to winsock and check if the connection
        // is still open and if it needs to update our internal state.
        internal void UpdateStatusAfterSocketError(SocketException socketException)
        {
            UpdateStatusAfterSocketError(socketException.SocketErrorCode);
        }

        internal void UpdateStatusAfterSocketError(SocketError errorCode)
        {
            // If we already know the socket is disconnected
            // we don't need to do anything else.
            if (NetEventSource.Log.IsEnabled()) NetEventSource.Enter(this);
            if (NetEventSource.Log.IsEnabled()) NetEventSource.Error(this, $"errorCode:{errorCode}");

            if (_isConnected && (_handle.IsInvalid || (errorCode != SocketError.WouldBlock &&
                    errorCode != SocketError.IOPending && errorCode != SocketError.NoBufferSpaceAvailable &&
                    errorCode != SocketError.TimedOut)))
            {
                // The socket is no longer a valid socket.
                if (NetEventSource.Log.IsEnabled()) NetEventSource.Info(this, "Invalidating socket.");
                SetToDisconnected();
            }
        }

        private bool CheckErrorAndUpdateStatus(SocketError errorCode)
        {
            if (errorCode == SocketError.Success || errorCode == SocketError.IOPending)
            {
                return true;
            }

            UpdateStatusAfterSocketError(errorCode);
            return false;
        }

        // ValidateBlockingMode - called before synchronous calls to validate
        // the fact that we are in blocking mode (not in non-blocking mode) so the
        // call will actually be synchronous.
        private void ValidateBlockingMode()
        {
            if (_willBlock && !_willBlockInternal)
            {
                throw new InvalidOperationException(SR.net_invasync);
            }
        }

        // Validates that the Socket can be used to try another Connect call, in case
        // a previous call failed and the platform does not support that.  In some cases,
        // the call may also be able to "fix" the Socket to continue working, even if the
        // platform wouldn't otherwise support it.  Windows always supports this.
        partial void ValidateForMultiConnect(bool isMultiEndpoint);

        // Helper for SendFile implementations
        private static FileStream? OpenFile(string? name) => string.IsNullOrEmpty(name) ? null : File.OpenRead(name);

        private void UpdateReceiveSocketErrorForDisposed(ref SocketError socketError, int bytesTransferred)
        {
            // We use bytesTransferred for checking Disposed.
            // When there is a SocketError, bytesTransferred is zero.
            // An interrupted UDP receive on Linux returns SocketError.Success and bytesTransferred zero.
            if (bytesTransferred == 0 && Disposed)
            {
                socketError = IsConnectionOriented ? SocketError.ConnectionAborted : SocketError.Interrupted;
            }
        }

        private void UpdateSendSocketErrorForDisposed(ref SocketError socketError)
        {
            if (Disposed)
            {
                socketError = IsConnectionOriented ? SocketError.ConnectionAborted : SocketError.Interrupted;
            }
        }

        private void UpdateConnectSocketErrorForDisposed(ref SocketError socketError)
        {
            if (Disposed)
            {
                socketError = SocketError.NotSocket;
            }
        }

        private void UpdateAcceptSocketErrorForDisposed(ref SocketError socketError)
        {
            if (Disposed)
            {
                socketError = SocketError.Interrupted;
            }
        }

        private void ThrowIfDisposed()
        {
            if (Disposed)
            {
                ThrowObjectDisposedException();
            }
        }

        [DoesNotReturn]
        private void ThrowObjectDisposedException() => throw new ObjectDisposedException(GetType().FullName);

        private bool IsConnectionOriented => _socketType == SocketType.Stream;

        internal static void SocketListDangerousReleaseRefs(IList? socketList, ref int refsAdded)
        {
            if (socketList == null)
            {
                return;
            }

            for (int i = 0; (i < socketList.Count) && (refsAdded > 0); i++)
            {
                Socket socket = (Socket)socketList[i]!;
                socket.InternalSafeHandle.DangerousRelease();
                refsAdded--;
            }
        }

        #endregion
    }
}<|MERGE_RESOLUTION|>--- conflicted
+++ resolved
@@ -4562,13 +4562,8 @@
             SocketError errorCode = SocketError.Success;
             try
             {
-<<<<<<< HEAD
                 errorCode = SocketPal.SetSockOpt(_handle, _protocolType, optionLevel, optionName, optionValue);
-                if (NetEventSource.IsEnabled) NetEventSource.Info(this, $"SetSockOpt returns errorCode:{errorCode}");
-=======
-                errorCode = SocketPal.SetSockOpt(_handle, optionLevel, optionName, optionValue);
                 if (NetEventSource.Log.IsEnabled()) NetEventSource.Info(this, $"SetSockOpt returns errorCode:{errorCode}");
->>>>>>> 9814beb6
             }
             catch
             {
