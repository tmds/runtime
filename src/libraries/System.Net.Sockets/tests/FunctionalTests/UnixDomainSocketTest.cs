// Licensed to the .NET Foundation under one or more agreements.
// The .NET Foundation licenses this file to you under the MIT license.

using System.IO;
using System.Linq;
using System.Reflection;
using System.Runtime.InteropServices;
using System.Threading;
using System.Threading.Tasks;
using Microsoft.DotNet.RemoteExecutor;

using Xunit;
using Xunit.Abstractions;

namespace System.Net.Sockets.Tests
{
    public class UnixDomainSocketTest
    {
        private readonly ITestOutputHelper _log;

        public UnixDomainSocketTest(ITestOutputHelper output)
        {
            _log = output;
        }

        [Fact]
        public void OSSupportsUnixDomainSockets_ReturnsCorrectValue()
        {
            Assert.Equal(PlatformSupportsUnixDomainSockets, Socket.OSSupportsUnixDomainSockets);
        }

        [ConditionalFact(nameof(PlatformSupportsUnixDomainSockets))]
        [ActiveIssue("https://github.com/dotnet/runtime/issues/51392", TestPlatforms.iOS | TestPlatforms.tvOS | TestPlatforms.MacCatalyst)]
        public async Task Socket_ConnectAsyncUnixDomainSocketEndPoint_Success()
        {
            string path = null;
            SocketTestServer server = null;
            UnixDomainSocketEndPoint endPoint = null;

            for (int attempt = 0; attempt < 5; attempt++)
            {
                path = GetRandomNonExistingFilePath();
                endPoint = new UnixDomainSocketEndPoint(path);
                try
                {
                    server = SocketTestServer.SocketTestServerFactory(SocketImplementationType.Async, endPoint, ProtocolType.Unspecified);
                    break;
                }
                catch (SocketException)
                {
                    //Path selection is contingent on a successful Bind().
                    //If it fails, the next iteration will try another path.
                }
            }

            try
            {
                Assert.NotNull(server);

                SocketAsyncEventArgs args = new SocketAsyncEventArgs();
                args.RemoteEndPoint = endPoint;
                args.Completed += (s, e) => ((TaskCompletionSource)e.UserToken).SetResult();

                var complete = new TaskCompletionSource();
                args.UserToken = complete;

                using (Socket sock = new Socket(AddressFamily.Unix, SocketType.Stream, ProtocolType.Unspecified))
                {
                    bool willRaiseEvent = sock.ConnectAsync(args);
                    if (willRaiseEvent)
                    {
                        await complete.Task;
                    }

                    Assert.Equal(SocketError.Success, args.SocketError);
                    Assert.Null(args.ConnectByNameError);
                }
            }
            finally
            {
                server.Dispose();

                Assert.False(File.Exists(path));
            }
        }

        [ConditionalFact(nameof(PlatformSupportsUnixDomainSockets))]
        [ActiveIssue("https://github.com/dotnet/runtime/issues/51392", TestPlatforms.iOS | TestPlatforms.tvOS | TestPlatforms.MacCatalyst)]
        public async Task Socket_ConnectAsyncUnixDomainSocketEndPoint_NotServer()
        {
            string path = GetRandomNonExistingFilePath();
            var endPoint = new UnixDomainSocketEndPoint(path);
            SocketAsyncEventArgs args = new SocketAsyncEventArgs();
            args.RemoteEndPoint = endPoint;
            args.Completed += (s, e) => ((TaskCompletionSource)e.UserToken).SetResult();

            var complete = new TaskCompletionSource();
            args.UserToken = complete;

            using (Socket sock = new Socket(AddressFamily.Unix, SocketType.Stream, ProtocolType.Unspecified))
            {
                bool willRaiseEvent = sock.ConnectAsync(args);
                if (willRaiseEvent)
                {
<<<<<<< HEAD
                    await complete.Task;
=======
                    bool willRaiseEvent = sock.ConnectAsync(args);
                    if (willRaiseEvent)
                    {
                        await complete.Task;
                    }

                    Assert.Equal(
                        OperatingSystem.IsWindows() ? SocketError.ConnectionRefused : SocketError.AddressNotAvailable,
                        args.SocketError);
>>>>>>> c0a17340
                }

                Assert.Equal(
                    RuntimeInformation.IsOSPlatform(OSPlatform.Windows) ? SocketError.ConnectionRefused : SocketError.AddressNotAvailable,
                    args.SocketError);
            }

            Assert.False(File.Exists(path));
        }

        [ConditionalFact(nameof(PlatformSupportsUnixDomainSockets))]
        [ActiveIssue("https://github.com/dotnet/runtime/issues/51392", TestPlatforms.iOS | TestPlatforms.tvOS | TestPlatforms.MacCatalyst)]
        public void Socket_SendReceive_Success()
        {
            string path = GetRandomNonExistingFilePath();
            var endPoint = new UnixDomainSocketEndPoint(path);
            using (var server = new Socket(AddressFamily.Unix, SocketType.Stream, ProtocolType.Unspecified))
            using (var client = new Socket(AddressFamily.Unix, SocketType.Stream, ProtocolType.Unspecified))
            {
                server.Bind(endPoint);
                server.Listen(1);

                client.Connect(endPoint);
                using (Socket accepted = server.Accept())
                {
                    var data = new byte[1];
                    for (int i = 0; i < 10; i++)
                    {
                        data[0] = (byte)i;

                        accepted.Send(data);
                        data[0] = 0;

                        Assert.Equal(1, client.Receive(data));
                        Assert.Equal(i, data[0]);
                    }
                }
            }

            Assert.False(File.Exists(path));
        }

        [ConditionalFact(nameof(PlatformSupportsUnixDomainSockets))]
        [ActiveIssue("https://github.com/dotnet/runtime/issues/51392", TestPlatforms.iOS | TestPlatforms.tvOS | TestPlatforms.MacCatalyst)]
        public void Socket_SendReceive_Clone_Success()
        {
            string path = GetRandomNonExistingFilePath();
            var endPoint = new UnixDomainSocketEndPoint(path);
            using var server = new Socket(AddressFamily.Unix, SocketType.Stream, ProtocolType.Unspecified);
            {
                using var client = new Socket(AddressFamily.Unix, SocketType.Stream, ProtocolType.Unspecified);
                {
                    server.Bind(endPoint);
                    server.Listen(1);
                    client.Connect(endPoint);

                    using (Socket accepted = server.Accept())
                    {
                        using var clientClone = new Socket(client.SafeHandle);
                        using var acceptedClone = new Socket(accepted.SafeHandle);

                        _log.WriteLine($"accepted: LocalEndPoint={accepted.LocalEndPoint} RemoteEndPoint={accepted.RemoteEndPoint}");
                        _log.WriteLine($"acceptedClone: LocalEndPoint={acceptedClone.LocalEndPoint} RemoteEndPoint={acceptedClone.RemoteEndPoint}");

                        Assert.True(clientClone.Connected);
                        Assert.True(acceptedClone.Connected);
                        Assert.Equal(client.LocalEndPoint.ToString(), clientClone.LocalEndPoint.ToString());
                        Assert.Equal(client.RemoteEndPoint.ToString(), clientClone.RemoteEndPoint.ToString());
                        Assert.Equal(accepted.LocalEndPoint.ToString(), acceptedClone.LocalEndPoint.ToString());
                        Assert.Equal(accepted.RemoteEndPoint.ToString(), acceptedClone.RemoteEndPoint.ToString());

                        var data = new byte[1];
                        for (int i = 0; i < 10; i++)
                        {
                            data[0] = (byte)i;

                            acceptedClone.Send(data);
                            data[0] = 0;

                            Assert.Equal(1, clientClone.Receive(data));
                            Assert.Equal(i, data[0]);
                        }
                    }
                }
            }

            Assert.False(File.Exists(path));
        }

        [ConditionalFact(nameof(PlatformSupportsUnixDomainSockets))]
        [ActiveIssue("https://github.com/dotnet/runtime/issues/51392", TestPlatforms.iOS | TestPlatforms.tvOS | TestPlatforms.MacCatalyst)]
        public async Task Socket_SendReceiveAsync_Success()
        {
            string path = GetRandomNonExistingFilePath();
            var endPoint = new UnixDomainSocketEndPoint(path);
            using (var server = new Socket(AddressFamily.Unix, SocketType.Stream, ProtocolType.Unspecified))
            using (var client = new Socket(AddressFamily.Unix, SocketType.Stream, ProtocolType.Unspecified))
            {
                server.Bind(endPoint);
                server.Listen(1);

                await client.ConnectAsync(endPoint);
                using (Socket accepted = await server.AcceptAsync())
                {
                    var data = new byte[1];
                    for (int i = 0; i < 10; i++)
                    {
                        data[0] = (byte)i;

                        await accepted.SendAsync(new ArraySegment<byte>(data), SocketFlags.None);
                        data[0] = 0;

                        Assert.Equal(1, await client.ReceiveAsync(new ArraySegment<byte>(data), SocketFlags.None));
                        Assert.Equal(i, data[0]);
                    }
                }
            }

            Assert.False(File.Exists(path));
        }

        [ActiveIssue("https://github.com/dotnet/runtime/issues/26189", TestPlatforms.Windows)]
        [ConditionalTheory(nameof(PlatformSupportsUnixDomainSockets))]
        [InlineData(5000, 1, 1)]
        [InlineData(500, 18, 21)]
        [InlineData(500, 21, 18)]
        [InlineData(5, 128000, 64000)]
        [ActiveIssue("https://github.com/dotnet/runtime/issues/51392", TestPlatforms.iOS | TestPlatforms.tvOS | TestPlatforms.MacCatalyst)]
        public async Task Socket_SendReceiveAsync_PropagateToStream_Success(int iterations, int writeBufferSize, int readBufferSize)
        {
            var writeBuffer = new byte[writeBufferSize * iterations];
            Random.Shared.NextBytes(writeBuffer);
            var readData = new MemoryStream();

            string path = GetRandomNonExistingFilePath();
            var endPoint = new UnixDomainSocketEndPoint(path);
            using (var server = new Socket(AddressFamily.Unix, SocketType.Stream, ProtocolType.Unspecified))
            using (var client = new Socket(AddressFamily.Unix, SocketType.Stream, ProtocolType.Unspecified))
            {
                server.Bind(endPoint);
                server.Listen(1);

                Task<Socket> serverAccept = server.AcceptAsync();
                await Task.WhenAll(serverAccept, client.ConnectAsync(endPoint));

                Task clientReceives = Task.Run(async () =>
                {
                    byte[] buffer = new byte[readBufferSize];
                    while (true)
                    {
                        int bytesRead = await client.ReceiveAsync(new Memory<byte>(buffer), SocketFlags.None);
                        if (bytesRead == 0)
                        {
                            break;
                        }
                        Assert.InRange(bytesRead, 1, writeBuffer.Length - readData.Length);
                        readData.Write(buffer, 0, bytesRead);
                    }
                });

                using (Socket accepted = await serverAccept)
                {
                    for (int iter = 0; iter < iterations; iter++)
                    {
                        Task<int> sendTask = accepted.SendAsync(new ArraySegment<byte>(writeBuffer, iter * writeBufferSize, writeBufferSize), SocketFlags.None);
                        await await Task.WhenAny(clientReceives, sendTask);
                        Assert.Equal(writeBufferSize, await sendTask);
                    }
                }

                await clientReceives;
            }

            Assert.Equal(writeBuffer.Length, readData.Length);
            AssertExtensions.SequenceEqual(writeBuffer, readData.ToArray());

            Assert.False(File.Exists(path));
        }

        [ConditionalTheory(nameof(PlatformSupportsUnixDomainSockets))]
        [ActiveIssue("https://github.com/dotnet/runtime/issues/26189", TestPlatforms.Windows)]
        [InlineData(false)]
        [InlineData(true)]
        [ActiveIssue("https://github.com/dotnet/runtime/issues/51392", TestPlatforms.iOS | TestPlatforms.tvOS | TestPlatforms.MacCatalyst)]
        public async Task ConcurrentSendReceive(bool forceNonBlocking)
        {
            using (Socket server = new Socket(AddressFamily.Unix, SocketType.Stream, ProtocolType.Unspecified))
            using (Socket client = new Socket(AddressFamily.Unix, SocketType.Stream, ProtocolType.Unspecified))
            {
                const int Iters = 25;
                byte[] sendData = new byte[Iters];
                byte[] receiveData = new byte[sendData.Length];
                Random.Shared.NextBytes(sendData);

                string path = GetRandomNonExistingFilePath();

                server.Bind(new UnixDomainSocketEndPoint(path));
                server.Listen(1);

                Task<Socket> acceptTask = server.AcceptAsync();
                client.Connect(new UnixDomainSocketEndPoint(path));
                await acceptTask;
                Socket accepted = acceptTask.Result;

                client.ForceNonBlocking(forceNonBlocking);
                accepted.ForceNonBlocking(forceNonBlocking);

                Task[] writes = new Task[Iters];
                Task<int>[] reads = new Task<int>[Iters];
                for (int i = 0; i < Iters; i++)
                {
                    reads[i] = Task.Factory.StartNew(s => accepted.Receive(receiveData, (int)s, 1, SocketFlags.None), i,
                        CancellationToken.None, TaskCreationOptions.LongRunning, TaskScheduler.Default);
                }
                for (int i = 0; i < Iters; i++)
                {
                    writes[i] = Task.Factory.StartNew(s => client.Send(sendData, (int)s, 1, SocketFlags.None), i,
                        CancellationToken.None, TaskCreationOptions.LongRunning, TaskScheduler.Default);
                }
                await TestSettings.WhenAllOrAnyFailedWithTimeout(writes.Concat(reads).ToArray());

                AssertExtensions.SequenceEqual(sendData.OrderBy(i => i).ToArray(), receiveData.OrderBy(i => i).ToArray());
            }
        }

        [ConditionalFact(nameof(PlatformSupportsUnixDomainSockets))]
        [ActiveIssue("https://github.com/dotnet/runtime/issues/51392", TestPlatforms.iOS | TestPlatforms.tvOS | TestPlatforms.MacCatalyst)]
        public async Task ConcurrentSendReceiveAsync()
        {
            using (Socket server = new Socket(AddressFamily.Unix, SocketType.Stream, ProtocolType.Unspecified))
            using (Socket client = new Socket(AddressFamily.Unix, SocketType.Stream, ProtocolType.Unspecified))
            {
                const int Iters = 2048;
                byte[] sendData = new byte[Iters];
                byte[] receiveData = new byte[sendData.Length];
                Random.Shared.NextBytes(sendData);

                string path = GetRandomNonExistingFilePath();

                server.Bind(new UnixDomainSocketEndPoint(path));
                server.Listen(1);

                Task<Socket> acceptTask = server.AcceptAsync();
                client.Connect(new UnixDomainSocketEndPoint(path));
                await acceptTask;
                Socket accepted = acceptTask.Result;

                Task[] writes = new Task[Iters];
                Task<int>[] reads = new Task<int>[Iters];
                for (int i = 0; i < Iters; i++)
                {
                    writes[i] = client.SendAsync(new ArraySegment<byte>(sendData, i, 1), SocketFlags.None);
                }
                for (int i = 0; i < Iters; i++)
                {
                    reads[i] = accepted.ReceiveAsync(new ArraySegment<byte>(receiveData, i, 1), SocketFlags.None);
                }

                await TestSettings.WhenAllOrAnyFailedWithTimeout(writes.Concat(reads).ToArray());

                AssertExtensions.SequenceEqual(sendData, receiveData);
            }
        }

        [ConditionalFact(nameof(PlatformSupportsUnixDomainSockets))]
        public void UnixDomainSocketEndPoint_InvalidPaths_Throws()
        {
            Assert.Throws<ArgumentNullException>(() => new UnixDomainSocketEndPoint(null));
            Assert.Throws<ArgumentOutOfRangeException>(() => new UnixDomainSocketEndPoint(string.Empty));

            FieldInfo fi = typeof(UnixDomainSocketEndPoint).GetField("s_nativePathLength", BindingFlags.Static | BindingFlags.NonPublic);
            Assert.NotNull(fi);

            int maxNativeSize = (int)fi.GetValue(null);
            string invalidLengthString = new string('a', maxNativeSize + 1);
            Assert.Throws<ArgumentOutOfRangeException>(() => new UnixDomainSocketEndPoint(invalidLengthString));
        }

        [ConditionalTheory(nameof(PlatformSupportsUnixDomainSockets))]
        [InlineData(false)]
        [InlineData(true)]
        [ActiveIssue("https://github.com/dotnet/runtime/issues/51392", TestPlatforms.iOS | TestPlatforms.tvOS | TestPlatforms.MacCatalyst)]
        public void UnixDomainSocketEndPoint_RemoteEndPointEqualsBindAddress(bool abstractAddress)
        {
            string serverAddress;
            string clientAddress;
            string expectedClientAddress;
            if (abstractAddress)
            {
                // abstract socket addresses are a Linux feature.
                if (!OperatingSystem.IsLinux())
                {
                    return;
                }
                // An abstract socket address starts with a zero byte.
                serverAddress = '\0' + Guid.NewGuid().ToString();
                clientAddress = '\0' + Guid.NewGuid().ToString();
                expectedClientAddress = '@' + clientAddress.Substring(1);
            }
            else
            {
                serverAddress = GetRandomNonExistingFilePath();
                clientAddress = GetRandomNonExistingFilePath();
                expectedClientAddress = clientAddress;
            }

            using (Socket server = new Socket(AddressFamily.Unix, SocketType.Stream, ProtocolType.Unspecified))
            {
                server.Bind(new UnixDomainSocketEndPoint(serverAddress));
                server.Listen(1);

                using (Socket client = new Socket(AddressFamily.Unix, SocketType.Stream, ProtocolType.Unspecified))
                {
                    // Bind the client.
                    client.Bind(new UnixDomainSocketEndPoint(clientAddress));
                    client.Connect(new UnixDomainSocketEndPoint(serverAddress));
                    using (Socket acceptedClient = server.Accept())
                    {
                        // Verify the client address on the server.
                        EndPoint clientAddressOnServer = acceptedClient.RemoteEndPoint;
                        Assert.True(string.CompareOrdinal(expectedClientAddress, clientAddressOnServer.ToString()) == 0);
                    }
                }
            }

            Assert.False(File.Exists(serverAddress));
            Assert.False(File.Exists(clientAddress));
        }

        [ConditionalFact(nameof(PlatformSupportsUnixDomainSockets))]
        [PlatformSpecific(TestPlatforms.AnyUnix & ~TestPlatforms.Linux)] // Don't support abstract socket addresses.
        [ActiveIssue("https://github.com/dotnet/runtime/issues/50568", TestPlatforms.Android)]
        public void UnixDomainSocketEndPoint_UsingAbstractSocketAddressOnUnsupported_Throws()
        {
            // An abstract socket address starts with a zero byte.
            string address = '\0' + Guid.NewGuid().ToString();

            // Bind
            using (Socket socket = new Socket(AddressFamily.Unix, SocketType.Stream, ProtocolType.Unspecified))
            {
                Assert.ThrowsAny<SocketException>(() => socket.Bind(new UnixDomainSocketEndPoint(address)));
            }

            // Connect
            using (Socket socket = new Socket(AddressFamily.Unix, SocketType.Stream, ProtocolType.Unspecified))
            {
                Assert.ThrowsAny<SocketException>(() => socket.Connect(new UnixDomainSocketEndPoint(address)));
            }
        }

        [ConditionalFact(nameof(IsSubWindows10))]
        [PlatformSpecific(TestPlatforms.Windows)]
        public void Socket_CreateUnixDomainSocket_Throws_OnWindows()
        {
            AssertExtensions.Throws<ArgumentNullException>("path", () => new UnixDomainSocketEndPoint(null));
            AssertExtensions.Throws<ArgumentOutOfRangeException>("path", () => new UnixDomainSocketEndPoint(""));
            AssertExtensions.Throws<ArgumentOutOfRangeException>("path", () => new UnixDomainSocketEndPoint(new string('s', 1000)));
            Assert.Throws<PlatformNotSupportedException>(() => new UnixDomainSocketEndPoint("hello"));
        }

//        [ConditionalFact(nameof(PlatformSupportsUnixDomainSockets))]
        [ConditionalFact(typeof(RemoteExecutor), nameof(RemoteExecutor.IsSupported))]
        public void UnixDomainSocketEndPoint_RelativePathDeletesFile()
        {
            RemoteExecutor.Invoke(() =>
            {
                using (Socket socket = new Socket(AddressFamily.Unix, SocketType.Stream, ProtocolType.Unspecified))
                {
                    // Bind to a relative path.
                    string path = GetRandomNonExistingFilePath();
                    string wd = Path.GetDirectoryName(path);
                    Directory.SetCurrentDirectory(wd);
                    socket.Bind(new UnixDomainSocketEndPoint(Path.GetFileName(path)));
                    Assert.True(File.Exists(path));

                    string otherDir = GetRandomNonExistingFilePath();
                    Directory.CreateDirectory(otherDir);
                    try
                    {
                        // Change to another directory.
                        Directory.SetCurrentDirectory(Path.GetDirectoryName(path));

                        // Dispose deletes file from original path.
                        socket.Dispose();
                        Assert.False(File.Exists(path));
                    }
                    finally
                    {
                        Directory.SetCurrentDirectory(wd);
                        Directory.Delete(otherDir);
                    }
                }
            }).Dispose();
        }

        private static string GetRandomNonExistingFilePath()
        {
            string result;
            do
            {
                // get random name and append random number of characters to get variable name length.
                result = Path.Combine(Path.GetTempPath(), Path.GetRandomFileName() + new string('A', Random.Shared.Next(1, 32)));
            }
            while (File.Exists(result));

            return result;
        }

        private static bool PlatformSupportsUnixDomainSockets
        {
            get
            {
                if (OperatingSystem.IsWindows())
                {
                    try
                    {
                        using var socket = new Socket(AddressFamily.Unix, SocketType.Stream, ProtocolType.Tcp);
                    }
                    catch (SocketException se)
                    {
                        return se.SocketErrorCode != SocketError.AddressFamilyNotSupported;
                    }
                }

                return true;
            }
        }

        private static bool IsSubWindows10 => PlatformDetection.IsWindows && PlatformDetection.WindowsVersion < 10;
    }
}<|MERGE_RESOLUTION|>--- conflicted
+++ resolved
@@ -102,9 +102,6 @@
                 bool willRaiseEvent = sock.ConnectAsync(args);
                 if (willRaiseEvent)
                 {
-<<<<<<< HEAD
-                    await complete.Task;
-=======
                     bool willRaiseEvent = sock.ConnectAsync(args);
                     if (willRaiseEvent)
                     {
@@ -114,7 +111,6 @@
                     Assert.Equal(
                         OperatingSystem.IsWindows() ? SocketError.ConnectionRefused : SocketError.AddressNotAvailable,
                         args.SocketError);
->>>>>>> c0a17340
                 }
 
                 Assert.Equal(
