--- conflicted
+++ resolved
@@ -1218,12 +1218,7 @@
             }
         }
 
-        [Fact]
-<<<<<<< HEAD
-=======
-        [ActiveIssue(/*coreclr*/ 1835, PlatformID.AnyUnix)]
->>>>>>> f0ba33ea
-        public static void CompileInterpretCrossCheck_PowerAssign()
+        [Fact]        public static void CompileInterpretCrossCheck_PowerAssign()
         {
             var exprs = default(IEnumerable<Expression>);
             if (ExpressionCatalog.Catalog.TryGetValue(ExpressionType.PowerAssign, out exprs))
