--- conflicted
+++ resolved
@@ -92,8 +92,19 @@
 
         protected override bool ReleaseHandle()
         {
-<<<<<<< HEAD
-=======
+            // If DeleteOnClose was requested when constructed, delete the file now.
+            // (Unix doesn't directly support DeleteOnClose, so we mimic it here.)
+            // We delete the file before releasing the lock to detect the removal
+            // in TryInit.
+            if (_deleteOnClose)
+            {
+                // Since we still have the file open, this will end up deleting
+                // it (assuming we're the only link to it) once it's closed, but the
+                // name will be removed immediately.
+                Debug.Assert(_path is not null);
+                Interop.Sys.Unlink(_path); // ignore errors; it's valid that the path may no longer exist
+            }
+
             // When the SafeFileHandle was opened, we likely issued an flock on the created descriptor in order to add
             // an advisory lock.  This lock should be removed via closing the file descriptor, but close can be
             // interrupted, and we don't retry closes.  As such, we could end up leaving the file locked,
@@ -104,28 +115,6 @@
                 Interop.Sys.FLock(handle, Interop.Sys.LockOperations.LOCK_UN); // ignore any errors
                 _isLocked = false;
             }
-
->>>>>>> b72548e5
-            // If DeleteOnClose was requested when constructed, delete the file now.
-            // (Unix doesn't directly support DeleteOnClose, so we mimic it here.)
-            // We delete the file before releasing the lock to detect the removal
-            // in TryInit.
-            if (_deleteOnClose)
-            {
-                // Since we still have the file open, this will end up deleting
-                // it (assuming we're the only link to it) once it's closed, but the
-                // name will be removed immediately.
-                Debug.Assert(_path is not null);
-                Interop.Sys.Unlink(_path); // ignore errors; it's valid that the path may no longer exist
-            }
-
-            // When the SafeFileHandle was opened, we likely issued an flock on the created descriptor in order to add
-            // an advisory lock.  This lock should be removed via closing the file descriptor, but close can be
-            // interrupted, and we don't retry closes.  As such, we could end up leaving the file locked,
-            // which could prevent subsequent usage of the file until this process dies.  To avoid that, we proactively
-            // try to release the lock before we close the handle. (If it's not locked, there's no behavioral
-            // problem trying to unlock it.)
-            Interop.Sys.FLock(handle, Interop.Sys.LockOperations.LOCK_UN); // ignore any errors
 
             // Close the descriptor. Although close is documented to potentially fail with EINTR, we never want
             // to retry, as the descriptor could actually have been closed, been subsequently reassigned, and
